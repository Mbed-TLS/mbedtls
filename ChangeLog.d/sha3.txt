Features
<<<<<<< HEAD
    * Add SHA3 family hash functions.
    * Add SHA3 SHAKE128 and SHA3 SHAKE256.
    * Add SHA3 cSHAKE128 and cSHAKE256.
    * Add SHA3 KMAC.
=======
    * Add SHA-3 family hash functions.
    * Add SHA-3 SHAKE128 and SHA-3 SHAKE256.
    * Add SHA-3 cSHAKE128 and cSHAKE256.
>>>>>>> a5704c35
<|MERGE_RESOLUTION|>--- conflicted
+++ resolved
@@ -1,11 +1,5 @@
 Features
-<<<<<<< HEAD
-    * Add SHA3 family hash functions.
-    * Add SHA3 SHAKE128 and SHA3 SHAKE256.
-    * Add SHA3 cSHAKE128 and cSHAKE256.
-    * Add SHA3 KMAC.
-=======
     * Add SHA-3 family hash functions.
     * Add SHA-3 SHAKE128 and SHA-3 SHAKE256.
     * Add SHA-3 cSHAKE128 and cSHAKE256.
->>>>>>> a5704c35
+    * Add SHA-3 KMAC.