--- conflicted
+++ resolved
@@ -148,9 +148,9 @@
  * \return          #MBEDTLS_ERR_CHACHA20_BAD_INPUT_DATA if ctx or nonce is
  *                  NULL.
  */
-int mbedtls_xchacha20_starts( mbedtls_chacha20_context* ctx,
+int mbedtls_xchacha20_starts(mbedtls_chacha20_context *ctx,
                              const unsigned char nonce[24],
-                             uint32_t counter );
+                             uint32_t counter);
  #endif /* MBEDTLS_CHACHA20_ALT */
 
 /**
@@ -251,12 +251,12 @@
  * \return          \c 0 on success.
  * \return          A negative error code on failure.
  */
-int mbedtls_xchacha20_crypt( const unsigned char key[32],
+int mbedtls_xchacha20_crypt(const unsigned char key[32],
                             const unsigned char nonce[24],
                             uint32_t counter,
                             size_t size,
-                            const unsigned char* input,
-                            unsigned char* output );
+                            const unsigned char *input,
+                            unsigned char *output);
 #endif /* MBEDTLS_CHACHA20_ALT */
 
 #if defined(MBEDTLS_SELF_TEST)
@@ -266,8 +266,7 @@
  * \return          \c 0 on success.
  * \return          \c 1 on failure.
  */
-<<<<<<< HEAD
-int mbedtls_chacha20_self_test( int verbose );
+int mbedtls_chacha20_self_test(int verbose);
 
 /**
  * \brief           The XChaCha20 checkup routine.
@@ -275,10 +274,7 @@
  * \return          \c 0 on success.
  * \return          \c 1 on failure.
  */
-int mbedtls_xchacha20_self_test( int verbose );
-=======
-int mbedtls_chacha20_self_test(int verbose);
->>>>>>> f31c9e44
+int mbedtls_xchacha20_self_test(int verbose);
 #endif /* MBEDTLS_SELF_TEST */
 
 #ifdef __cplusplus
