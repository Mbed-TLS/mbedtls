--- conflicted
+++ resolved
@@ -66,15 +66,8 @@
 #error "MBEDTLS_HAVE_TIME_DATE without MBEDTLS_HAVE_TIME does not make sense"
 #endif
 
-<<<<<<< HEAD
-#if defined(MBEDTLS_AESNI_C) && !defined(MBEDTLS_HAVE_ASM)
-#error "MBEDTLS_AESNI_C defined, but not all prerequisites"
-#endif
-
 #if defined(__aarch64__) && defined(__GNUC__)
 /* We don't do anything with MBEDTLS_AESCE_C on systems without ^ these two */
-=======
->>>>>>> d3b6e929
 #if defined(MBEDTLS_AESCE_C) && !defined(MBEDTLS_HAVE_ASM)
 #error "MBEDTLS_AESCE_C defined, but not all prerequisites"
 #endif
