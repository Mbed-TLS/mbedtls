--- conflicted
+++ resolved
@@ -2781,11 +2781,7 @@
  *
  * Enable the Platform Security Architecture persistent key storage.
  *
-<<<<<<< HEAD
  * Module:  library/psa_crypto_storage.c
-=======
- * Module:  crypto/library/psa_crypto_storage.c
->>>>>>> 57773d4e
  *
  * Requires: MBEDTLS_PSA_CRYPTO_C,
  *           either MBEDTLS_PSA_ITS_FILE_C or a native implementation of
@@ -2795,29 +2791,15 @@
 
 /**
  * \def MBEDTLS_PSA_ITS_FILE_C
-<<<<<<< HEAD
  *
  * Enable the emulation of the Platform Security Architecture
  * Internal Trusted Storage (PSA ITS) over files.
  *
  * Module:  library/psa_its_file.c
-=======
- *
- * Enable the emulation of the Platform Security Architecture
- * Internal Trusted Storage (PSA ITS) over files.
- *
- * Module:  crypto/library/psa_its_file.c
  *
  * Requires: MBEDTLS_FS_IO
->>>>>>> 57773d4e
- *
- * Requires: MBEDTLS_FS_IO
- */
-<<<<<<< HEAD
+ */
 #define MBEDTLS_PSA_ITS_FILE_C
-=======
-//#define MBEDTLS_PSA_ITS_FILE_C
->>>>>>> 57773d4e
 
 /**
  * \def MBEDTLS_RIPEMD160_C
