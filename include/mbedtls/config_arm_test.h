--- conflicted
+++ resolved
@@ -87,23 +87,15 @@
 #endif
 
 
-
 /* Check that we are delivering what the config file is expecting */
 
 #if defined(MBEDTLS_ARM_NEON_C) && ( !defined(MBEDTLS_HAVE_ARM_NEON) )
-<<<<<<< HEAD
-#error "MBEDTLS_ARM_NEON_C defined in config.h but support not available on platform. Try passing ARMCRYPTO=1 to Make"
-#endif
-
-#if defined(MBEDTLS_ARM_CRYTO_C) && ( !defined(MBEDTLS_HAVE_ARM_CRYPTO) )
-#error "MBEDTLS_ARM_CRYTO_C defined in config.h but support not available on platform. Try passing ARMCRYPTO=1 to Make"
-=======
 #error "MBEDTLS_ARM_NEON_C defined in config.h but support not available on platform. Try adding ARMCRYPTO=1 to make command line."
 #endif
 
 #if defined(MBEDTLS_ARM_CRYTO_C) && ( !defined(MBEDTLS_HAVE_ARM_CRYPTO) )
 #error "MBEDTLS_ARM_CRYTO_C defined in config.h but support not available on platform. Try adding ARMCRYPTO=1 to make command line."
->>>>>>> 081a12bd
+
 #endif
 
 #endif /* MBEDTLS_CONFIG_ARM_TEST_H */