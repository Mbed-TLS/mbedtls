--- conflicted
+++ resolved
@@ -290,7 +290,6 @@
                     const char *custom, size_t custom_len,
                     uint8_t *output, size_t olen );
 
-<<<<<<< HEAD
 /**
  * \brief          This function calculates the SHA-3 KMAC
  *                 checksum of a buffer with a key and customization
@@ -327,7 +326,7 @@
                     size_t ilen, const uint8_t *key, size_t key_len,
                     const char *custom, size_t custom_len,
                     uint8_t *output, size_t olen, int xof );
-=======
+
 #if defined(MBEDTLS_SELF_TEST)
 /**
  * \brief          Checkup routine for the algorithms implemented
@@ -338,7 +337,6 @@
  */
 int mbedtls_sha3_self_test( int verbose );
 #endif /* MBEDTLS_SELF_TEST */
->>>>>>> 0256dbd2
 
 #ifdef __cplusplus
 }
