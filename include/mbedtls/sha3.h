/**
 * \file sha3.h
 *
 * \brief This file contains SHA3 definitions and functions.
 *
 * The Secure Hash Algorithms cryptographic
 * hash functions are defined in <em>FIPS 202: SHA-3 Standard:
 * Permutation-Based Hash and Extendable-Output Functions </em>.
 */
/*
 *  Copyright The Mbed TLS Contributors
 *  SPDX-License-Identifier: Apache-2.0
 *
 *  Licensed under the Apache License, Version 2.0 (the "License"); you may
 *  not use this file except in compliance with the License.
 *  You may obtain a copy of the License at
 *
 *  http://www.apache.org/licenses/LICENSE-2.0
 *
 *  Unless required by applicable law or agreed to in writing, software
 *  distributed under the License is distributed on an "AS IS" BASIS, WITHOUT
 *  WARRANTIES OR CONDITIONS OF ANY KIND, either express or implied.
 *  See the License for the specific language governing permissions and
 *  limitations under the License.
 */

#ifndef MBEDTLS_SHA3_H
#define MBEDTLS_SHA3_H
#include "mbedtls/private_access.h"

#include "mbedtls/build_info.h"

#include <stddef.h>
#include <stdint.h>

#ifdef __cplusplus
extern "C" {
#endif

/** SHA3 input data was malformed. */
#define MBEDTLS_ERR_SHA3_BAD_INPUT_DATA                 -0x0076

/**
 * SHA-3 family id.
 *
 * It identifies the family (SHA3-256, SHA3-512, etc.)
 */

typedef enum
{
    MBEDTLS_SHA3_NONE = 0, /*!< Operation not defined. */
    MBEDTLS_SHA3_224, /*!< SHA3-224 */
    MBEDTLS_SHA3_256, /*!< SHA3-256 */
    MBEDTLS_SHA3_384, /*!< SHA3-384 */
    MBEDTLS_SHA3_512, /*!< SHA3-512 */
    MBEDTLS_SHA3_SHAKE128, /*!< SHA3-SHAKE128 */
    MBEDTLS_SHA3_SHAKE256, /*!< SHA3-SHAKE256 */
    MBEDTLS_SHA3_CSHAKE128, /*!< SHA3-CSHAKE128 */
    MBEDTLS_SHA3_CSHAKE256, /*!< SHA3-CSHAKE256 */
} mbedtls_sha3_id;

struct mbedtls_sha3_context;
typedef struct mbedtls_sha3_family_functions
{
    mbedtls_sha3_id id;

    uint16_t r;
    uint16_t olen;
    uint8_t xor_byte;
}
mbedtls_sha3_family_functions;

/**
 * \brief          The SHA-3 context structure.
 *
 *                 The structure is used SHA-3 checksum calculations.
 */
typedef struct mbedtls_sha3_context {
    uint64_t state[25];
    uint8_t index;
    uint8_t id;

    uint16_t r;
    uint16_t olen;
    uint8_t xor_byte;
    uint16_t max_block_size;
    uint8_t finished;
}
mbedtls_sha3_context;

/**
 * \brief          This function initializes a SHA-3 context.
 *
 * \param ctx      The SHA-3 context to initialize. This must not be \c NULL.
 */
void mbedtls_sha3_init( mbedtls_sha3_context *ctx );

/**
 * \brief          This function clears a SHA-3 context.
 *
 * \param ctx      The SHA-3 context to clear. This may be \c NULL, in which
 *                 case this function returns immediately. If it is not \c NULL,
 *                 it must point to an initialized SHA-3 context.
 */
void mbedtls_sha3_free( mbedtls_sha3_context *ctx );

/**
 * \brief          This function clones the state of a SHA-3 context.
 *
 * \param dst      The destination context. This must be initialized.
 * \param src      The context to clone. This must be initialized.
 */
void mbedtls_sha3_clone( mbedtls_sha3_context *dst,
                           const mbedtls_sha3_context *src );

/**
 * \brief          This function starts a SHA-3 checksum
 *                 calculation.
 *
 * \param ctx      The context to use. This must be initialized.
 * \param id       The id of the SHA-3 family.
 *
 * \return         \c 0 on success.
 * \return         A negative error code on failure.
 */
int mbedtls_sha3_starts( mbedtls_sha3_context *ctx, mbedtls_sha3_id id );

/**
 * \brief          This function starts a SHA-3 checksum
 *                 calculation with function-name and customization strings.
 *
 * \param ctx      The context to use. This must be initialized.
 * \param id       The id of the SHA-3 family. It can be \c MBEDTLS_SHA3_CSHAKE128 or
 *                 \c MBEDTLS_SHA3_CSHAKE256.
 * \param name     The function-name string.
 * \param name_len The length of \c name in bytes (not counting any terminating \c NUL character).
 * \param custom   The customization string.
 * \param custom_len The length of \c custom in bytes (not counting any terminating \c NUL character).
 *
 * \return         \c 0 on success.
 * \return         A negative error code on failure.
 *
 * \note           If no name and no custom strings are provided (are \c NULL),
 *                 it is equivalent to mbedtls_sha3_starts().
 */
int mbedtls_sha3_starts_cshake( mbedtls_sha3_context *ctx,
                            mbedtls_sha3_id id,
                            const char *name, size_t name_len,
                            const char *custom, size_t custom_len );

/**
 * \brief          This function feeds an input buffer into an ongoing
 *                 SHA-3 checksum calculation.
 *
 * \param ctx      The SHA-3 context. This must be initialized
 *                 and have a hash operation started.
 * \param input    The buffer holding the data. This must be a readable
 *                 buffer of length \p ilen Bytes.
 * \param ilen     The length of the input data in Bytes.
 *
 * \return         \c 0 on success.
 * \return         A negative error code on failure.
 */
int mbedtls_sha3_update( mbedtls_sha3_context *ctx,
                           const uint8_t *input,
                           size_t ilen );

/**
 * \brief          This function finishes the SHA-3 operation, and writes
 *                 the result to the output buffer.
 *
 * \param ctx      The SHA-3 context. This must be initialized
 *                 and have a hash operation started.
 * \param output   The SHA-3 checksum result.
 *                 This must be a writable buffer of length \c olen bytes.
 * \param olen     Defines the length of output buffer (in bytes). For SHA-3 224, SHA-3 256,
 *                 SHA-3 384 and SHA-3 512 \c olen must be at least 28, 32, 48 or 64 bytes,
 *                 respectively. For SHAKE128, SHAKE256, CSHAKE128 and CSHAKE256 the buffer
 *                 will be filled up to \c olen bytes.
 *
 * \return         \c 0 on success.
 * \return         A negative error code on failure.
 */
int mbedtls_sha3_finish( mbedtls_sha3_context *ctx,
                           uint8_t *output, size_t olen );

/**
 * \brief          This function calculates the SHA-3
 *                 checksum of a buffer.
 *
 *                 The function allocates the context, performs the
 *                 calculation, and frees the context.
 *
 *                 The SHA-3 result is calculated as
 *                 output = SHA-3(id, input buffer, d).
 *
 * \param id       The id of the SHA-3 family.
 * \param input    The buffer holding the data. This must be a readable
 *                 buffer of length \p ilen Bytes.
 * \param ilen     The length of the input data in Bytes.
 * \param output   The SHA-3 checksum result.
 *                 This must be a writable buffer of length \c olen bytes.
 * \param olen     Defines the length of output buffer (in bytes). For SHA-3 224, SHA-3 256,
 *                 SHA-3 384 and SHA-3 512 \c olen must be at least 28, 32, 48 or 64 bytes,
 *                 respectively. For SHAKE128 and SHAKE256, the buffer will be filled up to
 *                 \c olen bytes.
 *
 * \return         \c 0 on success.
 * \return         A negative error code on failure.
 */
int mbedtls_sha3( mbedtls_sha3_id id, const uint8_t *input,
                    size_t ilen,
                    uint8_t *output,
                    size_t olen );

<<<<<<< HEAD
/**
 * \brief          This function calculates the SHA-3
 *                 checksum of a buffer with function-name and customization
 *                 strings.
 *
 *                 The function allocates the context, performs the
 *                 calculation, and frees the context.
 *
 *                 The SHA-3 result is calculated as
 *                 output = SHA-3(id, name || customization || input buffer, d).
 *
 * \param id       The id of the SHA-3 family. It can be \c MBEDTLS_SHA3_CSHAKE128 or
 *                 \c MBEDTLS_SHA3_CSHAKE256.
 * \param input    The buffer holding the data. This must be a readable
 *                 buffer of length \p ilen Bytes.
 * \param ilen     The length of the input data in Bytes.
 * \param name     The function-name string.
 * \param name_len The length of \c name in bytes (not counting any terminating \c NUL character).
 * \param custom   The customization string.
 * \param custom_len The length of \c custom in bytes (not counting any terminating \c NUL character).
 * \param output   The SHA-3 checksum result.
 *                 This must be a writable buffer of length \c olen bytes.
 * \param olen     Defines the length of output buffer (in bytes). For CSHAKE128 and
 *                 CSHAKE256 the buffer will be filled up to \c olen bytes.
 *
 * \return         \c 0 on success.
 * \return         A negative error code on failure.
 *
 * \note           If no name and no custom strings are provided (are \c NULL),
 *                 it is equivalent to mbedtls_sha3().
 */
int mbedtls_sha3_cshake( mbedtls_sha3_id id, const uint8_t *input,
                    size_t ilen, const char *name, size_t name_len,
                    const char *custom, size_t custom_len,
                    uint8_t *output, size_t olen );
=======
#if defined(MBEDTLS_SELF_TEST)
/**
 * \brief          Checkup routine for the algorithms implemented
 *                 by this module: SHA3-224, SHA3-256, SHA3-384, SHA3-512,
 *                 SHAKE128, SHAKE256, cSHAKE128 and cSHAKE256.
 *
 * \return         0 if successful, or 1 if the test failed.
 */
int mbedtls_sha3_self_test( int verbose );
#endif /* MBEDTLS_SELF_TEST */
>>>>>>> b0747327

#ifdef __cplusplus
}
#endif

#endif /* mbedtls_sha3.h */
<|MERGE_RESOLUTION|>--- conflicted
+++ resolved
@@ -213,7 +213,6 @@
                     uint8_t *output,
                     size_t olen );
 
-<<<<<<< HEAD
 /**
  * \brief          This function calculates the SHA-3
  *                 checksum of a buffer with function-name and customization
@@ -249,7 +248,7 @@
                     size_t ilen, const char *name, size_t name_len,
                     const char *custom, size_t custom_len,
                     uint8_t *output, size_t olen );
-=======
+
 #if defined(MBEDTLS_SELF_TEST)
 /**
  * \brief          Checkup routine for the algorithms implemented
@@ -260,7 +259,6 @@
  */
 int mbedtls_sha3_self_test( int verbose );
 #endif /* MBEDTLS_SELF_TEST */
->>>>>>> b0747327
 
 #ifdef __cplusplus
 }
