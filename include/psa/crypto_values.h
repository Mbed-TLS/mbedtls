--- conflicted
+++ resolved
@@ -649,17 +649,6 @@
 /** SHA3-512 */
 #define PSA_ALG_SHA3_512                        ((psa_algorithm_t)0x01000013)
 
-<<<<<<< HEAD
-/** Allow any hash algorithm.
- *
- * This value may only be used to form the algorithm usage field of a policy
- * for a signature algorithm that is parametrized by a hash. That is,
- * suppose that `PSA_xxx_SIGNATURE` is one of the following macros:
- * - #PSA_ALG_RSA_PKCS1V15_SIGN, #PSA_ALG_RSA_PSS,
- * - #PSA_ALG_DSA, #PSA_ALG_DETERMINISTIC_DSA,
- * - #PSA_ALG_ECDSA, #PSA_ALG_DETERMINISTIC_ECDSA.
- * Then you may create a key as follows:
-=======
 /** In a hash-and-sign algorithm policy, allow any hash algorithm.
  *
  * This value may be used to form the algorithm usage field of a policy
@@ -672,7 +661,6 @@
  * - #PSA_ALG_DSA, #PSA_ALG_DETERMINISTIC_DSA,
  * - #PSA_ALG_ECDSA, #PSA_ALG_DETERMINISTIC_ECDSA.
  * Then you may create and use a key as follows:
->>>>>>> c70a3c76
  * - Set the key usage field using #PSA_ALG_ANY_HASH, for example:
  *   ```
  *   psa_key_policy_set_usage(&policy,
@@ -692,11 +680,7 @@
  *
  * This value may not be used to build other algorithms that are
  * parametrized over a hash. For any valid use of this macro to build
-<<<<<<< HEAD
  * an algorithm \c alg, #PSA_ALG_IS_HASH_AND_SIGN(\c alg) is true.
-=======
- * an algorithm `\p alg`, #PSA_ALG_IS_HASH_AND_SIGN(\p alg) is true.
->>>>>>> c70a3c76
  *
  * This value may not be used to build an algorithm specification to
  * perform an operation. It is only valid to build policies.
@@ -1431,24 +1415,6 @@
      PSA_ALG_SIGN_GET_HASH(alg) == PSA_ALG_ANY_HASH :   \
      (alg) == PSA_ALG_ANY_HASH)
 
-/** Whether the specified algorithm encoding is a wildcard.
- *
- * Wildcard values may only be used to set the usage algorithm field in
- * a policy, not to perform an operation.
- *
- * \param alg An algorithm identifier (value of type #psa_algorithm_t).
- *
- * \return 1 if \c alg is a wildcard algorithm encoding.
- * \return 0 if \c alg is a non-wildcard algorithm encoding (suitable for
- *         an operation).
- * \return This macro may return either 0 or 1 if \c alg is not a supported
- *         algorithm identifier.
- */
-#define PSA_ALG_IS_WILDCARD(alg)                        \
-    (PSA_ALG_IS_HASH_AND_SIGN(alg) ?                    \
-     PSA_ALG_SIGN_GET_HASH(alg) == PSA_ALG_ANY_HASH :   \
-     (alg) == PSA_ALG_ANY_HASH)
-
 /**@}*/
 
 /** \defgroup key_lifetimes Key lifetimes
