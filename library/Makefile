
# Also see "include/mbedtls/mbedtls_config.h"

CFLAGS	?= -O2
WARNING_CFLAGS ?=  -Wall -Wextra -Wformat=2 -Wno-format-nonliteral
LDFLAGS ?=

# Include ../include for public headers and . for private headers.
# Note that . needs to be included explicitly for the sake of library
# files that are not in the /library directory (which currently means
# under /3rdparty).
LOCAL_CFLAGS = $(WARNING_CFLAGS) -I. -I../include -D_FILE_OFFSET_BITS=64
LOCAL_LDFLAGS =

ifdef DEBUG
LOCAL_CFLAGS += -g3
endif

# MicroBlaze specific options:
# CFLAGS += -mno-xl-soft-mul -mxl-barrel-shift

# To compile on Plan9:
# CFLAGS += -D_BSD_EXTENSION

PERL ?= perl

ifdef WINDOWS
PYTHON ?= python
else
PYTHON ?= $(shell if type python3 >/dev/null 2>/dev/null; then echo python3; else echo python; fi)
endif

# if were running on Windows build for Windows
ifdef WINDOWS
WINDOWS_BUILD=1
else ifeq ($(shell uname -s),Darwin)
ifeq ($(AR),ar)
APPLE_BUILD ?= 1
endif
endif

# To compile as a shared library:
ifdef SHARED
# all code is position-indep with mingw, avoid warning about useless flag
ifndef WINDOWS_BUILD
LOCAL_CFLAGS += -fPIC -fpic
endif
endif

SOEXT_TLS?=so.19
SOEXT_X509?=so.5
SOEXT_CRYPTO?=so.14

# Set AR_DASH= (empty string) to use an ar implementation that does not accept
# the - prefix for command line options (e.g. llvm-ar)
AR_DASH ?= -

ARFLAGS = $(AR_DASH)src
ifdef APPLE_BUILD
ifneq ($(APPLE_BUILD),0)
ARFLAGS = $(AR_DASH)Src
RLFLAGS = -no_warning_for_no_symbols -c
RL ?= ranlib
endif
endif

DLEXT ?= so
ifdef WINDOWS_BUILD
# Windows shared library extension:
DLEXT = dll
else ifdef APPLE_BUILD
ifneq ($(APPLE_BUILD),0)
# Mac OS X shared library extension:
DLEXT = dylib
endif
endif

OBJS_CRYPTO= \
	     aes.o \
	     aesni.o \
	     aesce.o \
	     aria.o \
	     asn1parse.o \
	     asn1write.o \
	     base64.o \
	     bignum.o \
	     bignum_core.o \
	     bignum_mod.o \
	     bignum_mod_raw.o \
	     camellia.o \
	     ccm.o \
	     chacha20.o \
	     chachapoly.o \
	     cipher.o \
	     cipher_wrap.o \
	     cmac.o \
	     constant_time.o \
	     ctr_drbg.o \
	     des.o \
	     dhm.o \
	     ecdh.o \
	     ecdsa.o \
	     ecjpake.o \
	     ecp.o \
	     ecp_curves.o \
<<<<<<< HEAD
	     eddsa.o \
=======
	     ecp_curves_new.o \
>>>>>>> 963513db
	     entropy.o \
	     entropy_poll.o \
	     error.o \
	     gcm.o \
	     hkdf.o \
	     hmac_drbg.o \
	     lmots.o \
	     lms.o \
	     md.o \
	     md5.o \
	     memory_buffer_alloc.o \
	     nist_kw.o \
	     oid.o \
	     padlock.o \
	     pem.o \
	     pk.o \
	     pk_wrap.o \
	     pkcs12.o \
	     pkcs5.o \
	     pkparse.o \
	     pkwrite.o \
	     platform.o \
	     platform_util.o \
	     poly1305.o \
	     psa_crypto.o \
	     psa_crypto_aead.o \
	     psa_crypto_cipher.o \
	     psa_crypto_client.o \
	     psa_crypto_driver_wrappers.o \
	     psa_crypto_ecp.o \
	     psa_crypto_ffdh.o \
	     psa_crypto_hash.o \
	     psa_crypto_mac.o \
	     psa_crypto_pake.o \
	     psa_crypto_rsa.o \
	     psa_crypto_se.o \
	     psa_crypto_slot_management.o \
	     psa_crypto_storage.o \
	     psa_its_file.o \
	     psa_util.o \
	     ripemd160.o \
	     rsa.o \
	     rsa_alt_helpers.o \
	     sha1.o \
	     sha256.o \
	     sha512.o \
	     sha3.o \
	     threading.o \
	     timing.o \
	     version.o \
	     version_features.o \
	     # This line is intentionally left blank

include ../3rdparty/Makefile.inc
LOCAL_CFLAGS+=$(THIRDPARTY_INCLUDES)
OBJS_CRYPTO+=$(THIRDPARTY_CRYPTO_OBJECTS)

OBJS_X509= \
	   x509.o \
	   x509_create.o \
	   x509_crl.o \
	   x509_crt.o \
	   x509_csr.o \
	   x509write_crt.o \
	   x509write_csr.o \
	   pkcs7.o \
	   # This line is intentionally left blank

OBJS_TLS= \
	  debug.o \
	  mps_reader.o \
	  mps_trace.o \
	  net_sockets.o \
	  ssl_cache.o \
	  ssl_ciphersuites.o \
	  ssl_client.o \
	  ssl_cookie.o \
	  ssl_debug_helpers_generated.o \
	  ssl_msg.o \
	  ssl_ticket.o \
	  ssl_tls.o \
	  ssl_tls12_client.o \
	  ssl_tls12_server.o \
	  ssl_tls13_keys.o \
	  ssl_tls13_client.o \
	  ssl_tls13_server.o \
	  ssl_tls13_generic.o \
	  # This line is intentionally left blank

.SILENT:

.PHONY: all static shared clean

ifndef SHARED
all: static
else
all: shared static
endif

static: libmbedcrypto.a libmbedx509.a libmbedtls.a
	cd ../tests && echo "This is a seedfile that contains 64 bytes (65 on Windows)......" > seedfile

shared: libmbedcrypto.$(DLEXT) libmbedx509.$(DLEXT) libmbedtls.$(DLEXT)

# Windows builds under Mingw can fail if make tries to create archives in the same
# directory at the same time - see https://bugs.launchpad.net/gcc-arm-embedded/+bug/1848002.
# This forces builds of the .a files to be serialised.
ifdef WINDOWS
libmbedtls.a: | libmbedx509.a
libmbedx509.a: | libmbedcrypto.a
endif

# tls
libmbedtls.a: $(OBJS_TLS)
	echo "  AR    $@"
	$(AR) $(ARFLAGS) $@ $(OBJS_TLS)
ifdef APPLE_BUILD
ifneq ($(APPLE_BUILD),0)
	echo "  RL    $@"
	$(RL) $(RLFLAGS) $@
endif
endif

libmbedtls.$(SOEXT_TLS): $(OBJS_TLS) libmbedx509.so
	echo "  LD    $@"
	$(CC) -shared -Wl,-soname,$@ -o $@ $(OBJS_TLS) -L. -lmbedx509 -lmbedcrypto $(LOCAL_LDFLAGS) $(LDFLAGS)

ifneq ($(SOEXT_TLS),so)
libmbedtls.so: libmbedtls.$(SOEXT_TLS)
	echo "  LN    $@ -> $<"
	ln -sf $< $@
endif

libmbedtls.dylib: $(OBJS_TLS) libmbedx509.dylib
	echo "  LD    $@"
	$(CC) -dynamiclib -o $@ $(OBJS_TLS) -L. -lmbedx509 -lmbedcrypto $(LOCAL_LDFLAGS) $(LDFLAGS)

libmbedtls.dll: $(OBJS_TLS) libmbedx509.dll
	echo "  LD    $@"
	$(CC) -shared -Wl,-soname,$@ -Wl,--out-implib,$@.a -o $@ $(OBJS_TLS) -lws2_32 -lwinmm -lgdi32 -L. -lmbedx509 -lmbedcrypto -static-libgcc $(LOCAL_LDFLAGS) $(LDFLAGS)

# x509
libmbedx509.a: $(OBJS_X509)
	echo "  AR    $@"
	$(AR) $(ARFLAGS) $@ $(OBJS_X509)
ifdef APPLE_BUILD
ifneq ($(APPLE_BUILD),0)
	echo "  RL    $@"
	$(RL) $(RLFLAGS) $@
endif
endif

libmbedx509.$(SOEXT_X509): $(OBJS_X509) libmbedcrypto.so
	echo "  LD    $@"
	$(CC) -shared -Wl,-soname,$@ -o $@ $(OBJS_X509) -L. -lmbedcrypto $(LOCAL_LDFLAGS) $(LDFLAGS)

ifneq ($(SOEXT_X509),so)
libmbedx509.so: libmbedx509.$(SOEXT_X509)
	echo "  LN    $@ -> $<"
	ln -sf $< $@
endif

libmbedx509.dylib: $(OBJS_X509) libmbedcrypto.dylib
	echo "  LD    $@"
	$(CC) -dynamiclib -o $@ $(OBJS_X509) -L. -lmbedcrypto  $(LOCAL_LDFLAGS) $(LDFLAGS)

libmbedx509.dll: $(OBJS_X509) libmbedcrypto.dll
	echo "  LD    $@"
	$(CC) -shared -Wl,-soname,$@ -Wl,--out-implib,$@.a -o $@ $(OBJS_X509) -lws2_32 -lwinmm -lgdi32 -L. -lmbedcrypto -static-libgcc $(LOCAL_LDFLAGS) $(LDFLAGS)

# crypto
libmbedcrypto.a: $(OBJS_CRYPTO)
	echo "  AR    $@"
	$(AR) $(ARFLAGS) $@ $(OBJS_CRYPTO)
ifdef APPLE_BUILD
ifneq ($(APPLE_BUILD),0)
	echo "  RL    $@"
	$(RL) $(RLFLAGS) $@
endif
endif

libmbedcrypto.$(SOEXT_CRYPTO): $(OBJS_CRYPTO)
	echo "  LD    $@"
	$(CC) -shared -Wl,-soname,$@ -o $@ $(OBJS_CRYPTO) $(LOCAL_LDFLAGS) $(LDFLAGS)

ifneq ($(SOEXT_CRYPTO),so)
libmbedcrypto.so: libmbedcrypto.$(SOEXT_CRYPTO)
	echo "  LN    $@ -> $<"
	ln -sf $< $@
endif

libmbedcrypto.dylib: $(OBJS_CRYPTO)
	echo "  LD    $@"
	$(CC) -dynamiclib -o $@ $(OBJS_CRYPTO) $(LOCAL_LDFLAGS) $(LDFLAGS)

libmbedcrypto.dll: $(OBJS_CRYPTO)
	echo "  LD    $@"
	$(CC) -shared -Wl,-soname,$@ -Wl,--out-implib,$@.a -o $@ $(OBJS_CRYPTO) -lws2_32 -lwinmm -lgdi32 -static-libgcc $(LOCAL_LDFLAGS) $(LDFLAGS)

.c.o:
	echo "  CC    $<"
	$(CC) $(LOCAL_CFLAGS) $(CFLAGS) -o $@ -c $<

.PHONY: generated_files
GENERATED_FILES = \
	error.c version_features.c \
	ssl_debug_helpers_generated.c \
        psa_crypto_driver_wrappers.c
generated_files: $(GENERATED_FILES)

error.c: ../scripts/generate_errors.pl
error.c: ../scripts/data_files/error.fmt
error.c: $(filter-out %config%,$(wildcard ../include/mbedtls/*.h))
error.c:
	echo "  Gen   $@"
	$(PERL) ../scripts/generate_errors.pl

ssl_debug_helpers_generated.c: ../scripts/generate_ssl_debug_helpers.py
ssl_debug_helpers_generated.c: $(filter-out %config%,$(wildcard ../include/mbedtls/*.h))
ssl_debug_helpers_generated.c:
	echo "  Gen   $@"
	$(PYTHON) ../scripts/generate_ssl_debug_helpers.py --mbedtls-root .. .

version_features.c: ../scripts/generate_features.pl
version_features.c: ../scripts/data_files/version_features.fmt
## The generated file only depends on the options that are present in mbedtls_config.h,
## not on which options are set. To avoid regenerating this file all the time
## when switching between configurations, don't declare mbedtls_config.h as a
## dependency. Remove this file from your working tree if you've just added or
## removed an option in mbedtls_config.h.
#version_features.c: ../include/mbedtls/mbedtls_config.h
version_features.c:
	echo "  Gen   $@"
	$(PERL) ../scripts/generate_features.pl

psa_crypto_driver_wrappers.c: ../scripts/generate_driver_wrappers.py
psa_crypto_driver_wrappers.c: ../scripts/data_files/driver_templates/psa_crypto_driver_wrappers.c.jinja
psa_crypto_driver_wrappers.c:
	echo "  Gen   $@"
	$(PYTHON) ../scripts/generate_driver_wrappers.py

clean:
ifndef WINDOWS
	rm -f *.o libmbed*
	rm -f $(THIRDPARTY_CRYPTO_OBJECTS)
else
	if exist *.o del /Q /F *.o
	if exist libmbed* del /Q /F libmbed*
	del /Q /F del_errors_out_if_the_file_list_is_empty_but_not_if_a_file_does_not_exist $(subst /,\,$(THIRDPARTY_CRYPTO_OBJECTS))
endif

neat: clean
ifndef WINDOWS
	rm -f $(GENERATED_FILES)
else
	for %f in ($(subst /,\,$(GENERATED_FILES))) if exist %f del /Q /F %f
endif<|MERGE_RESOLUTION|>--- conflicted
+++ resolved
@@ -103,11 +103,8 @@
 	     ecjpake.o \
 	     ecp.o \
 	     ecp_curves.o \
-<<<<<<< HEAD
+	     ecp_curves_new.o \
 	     eddsa.o \
-=======
-	     ecp_curves_new.o \
->>>>>>> 963513db
 	     entropy.o \
 	     entropy_poll.o \
 	     error.o \
