--- conflicted
+++ resolved
@@ -110,90 +110,6 @@
 endif
 
 OBJS_CRYPTO= \
-<<<<<<< HEAD
-	     aes.o \
-	     aesni.o \
-	     aesce.o \
-	     aria.o \
-	     asn1parse.o \
-	     asn1write.o \
-	     base64.o \
-	     bignum.o \
-	     bignum_core.o \
-	     bignum_mod.o \
-	     bignum_mod_raw.o \
-	     block_cipher.o \
-	     camellia.o \
-	     ccm.o \
-	     chacha20.o \
-	     chachapoly.o \
-	     cipher.o \
-	     cipher_wrap.o \
-	     cmac.o \
-	     constant_time.o \
-	     ctr_drbg.o \
-	     des.o \
-	     dhm.o \
-	     ecdh.o \
-	     ecdsa.o \
-	     ecjpake.o \
-	     ecp.o \
-	     ecp_curves.o \
-	     ecp_curves_new.o \
-	     eddsa.o \
-	     entropy.o \
-	     entropy_poll.o \
-	     error.o \
-	     gcm.o \
-	     hkdf.o \
-	     hmac_drbg.o \
-	     lmots.o \
-	     lms.o \
-	     md.o \
-	     md5.o \
-	     memory_buffer_alloc.o \
-	     nist_kw.o \
-	     oid.o \
-	     padlock.o \
-	     pem.o \
-	     pk.o \
-	     pk_ecc.o \
-	     pk_wrap.o \
-	     pkcs12.o \
-	     pkcs5.o \
-	     pkparse.o \
-	     pkwrite.o \
-	     platform.o \
-	     platform_util.o \
-	     poly1305.o \
-	     psa_crypto.o \
-	     psa_crypto_aead.o \
-	     psa_crypto_cipher.o \
-	     psa_crypto_client.o \
-	     psa_crypto_driver_wrappers_no_static.o \
-	     psa_crypto_ecp.o \
-	     psa_crypto_ffdh.o \
-	     psa_crypto_hash.o \
-	     psa_crypto_mac.o \
-	     psa_crypto_pake.o \
-	     psa_crypto_rsa.o \
-	     psa_crypto_se.o \
-	     psa_crypto_slot_management.o \
-	     psa_crypto_storage.o \
-	     psa_its_file.o \
-	     psa_util.o \
-	     ripemd160.o \
-	     rsa.o \
-	     rsa_alt_helpers.o \
-	     sha1.o \
-	     sha256.o \
-	     sha512.o \
-	     sha3.o \
-	     threading.o \
-	     timing.o \
-	     version.o \
-	     version_features.o \
-=======
 	     $(TF_PSA_CRYPTO_CORE_PATH)/psa_crypto.o \
 	     $(TF_PSA_CRYPTO_CORE_PATH)/psa_crypto_aead.o \
 	     $(TF_PSA_CRYPTO_CORE_PATH)/psa_crypto_cipher.o \
@@ -239,6 +155,7 @@
 	     $(TF_PSA_CRYPTO_DRIVERS_BUILTIN_SRC_PATH)/ecp.o \
 	     $(TF_PSA_CRYPTO_DRIVERS_BUILTIN_SRC_PATH)/ecp_curves.o \
 	     $(TF_PSA_CRYPTO_DRIVERS_BUILTIN_SRC_PATH)/ecp_curves_new.o \
+	     $(TF_PSA_CRYPTO_DRIVERS_BUILTIN_SRC_PATH)/eddsa.o \
 	     $(TF_PSA_CRYPTO_DRIVERS_BUILTIN_SRC_PATH)/entropy.o \
 	     $(TF_PSA_CRYPTO_DRIVERS_BUILTIN_SRC_PATH)/entropy_poll.o \
 	     $(TF_PSA_CRYPTO_DRIVERS_BUILTIN_SRC_PATH)/error.o \
@@ -274,7 +191,6 @@
 	     $(TF_PSA_CRYPTO_DRIVERS_BUILTIN_SRC_PATH)/timing.o \
 	     $(TF_PSA_CRYPTO_DRIVERS_BUILTIN_SRC_PATH)/version.o \
 	     $(TF_PSA_CRYPTO_DRIVERS_BUILTIN_SRC_PATH)/version_features.o \
->>>>>>> e7fdfdb9
 	     # This line is intentionally left blank
 
 THIRDPARTY_DIR := $(MBEDTLS_PATH)/tf-psa-crypto/drivers
