/**
 * \file alignment.h
 *
 * \brief Utility code for dealing with unaligned memory accesses
 */
/*
 *  Copyright The Mbed TLS Contributors
 *  SPDX-License-Identifier: Apache-2.0 OR GPL-2.0-or-later
 */

#ifndef MBEDTLS_LIBRARY_ALIGNMENT_H
#define MBEDTLS_LIBRARY_ALIGNMENT_H

#include <stdint.h>
#include <string.h>
#include <stdlib.h>

/*
 * Define MBEDTLS_EFFICIENT_UNALIGNED_ACCESS for architectures where unaligned memory
 * accesses are known to be efficient.
 *
 * All functions defined here will behave correctly regardless, but might be less
 * efficient when this is not defined.
 */
#if defined(__ARM_FEATURE_UNALIGNED) \
    || defined(MBEDTLS_ARCH_IS_X86) || defined(MBEDTLS_ARCH_IS_X64) \
    || defined(MBEDTLS_PLATFORM_IS_WINDOWS_ON_ARM64)
/*
 * __ARM_FEATURE_UNALIGNED is defined where appropriate by armcc, gcc 7, clang 9
 * (and later versions) for Arm v7 and later; all x86 platforms should have
 * efficient unaligned access.
 *
 * https://learn.microsoft.com/en-us/cpp/build/arm64-windows-abi-conventions?view=msvc-170#alignment
 * specifies that on Windows-on-Arm64, unaligned access is safe (except for uncached
 * device memory).
 */
#define MBEDTLS_EFFICIENT_UNALIGNED_ACCESS
#endif

/**
 * Read the unsigned 16 bits integer from the given address, which need not
 * be aligned.
 *
 * \param   p pointer to 2 bytes of data
 * \return  Data at the given address
 */
inline uint16_t mbedtls_get_unaligned_uint16(const void *p)
{
    uint16_t r;
    memcpy(&r, p, sizeof(r));
    return r;
}

/**
 * Write the unsigned 16 bits integer to the given address, which need not
 * be aligned.
 *
 * \param   p pointer to 2 bytes of data
 * \param   x data to write
 */
inline void mbedtls_put_unaligned_uint16(void *p, uint16_t x)
{
    memcpy(p, &x, sizeof(x));
}

/**
 * Read the unsigned 32 bits integer from the given address, which need not
 * be aligned.
 *
 * \param   p pointer to 4 bytes of data
 * \return  Data at the given address
 */
inline uint32_t mbedtls_get_unaligned_uint32(const void *p)
{
    uint32_t r;
    memcpy(&r, p, sizeof(r));
    return r;
}

/**
 * Write the unsigned 32 bits integer to the given address, which need not
 * be aligned.
 *
 * \param   p pointer to 4 bytes of data
 * \param   x data to write
 */
inline void mbedtls_put_unaligned_uint32(void *p, uint32_t x)
{
    memcpy(p, &x, sizeof(x));
}

/**
 * Read the unsigned 64 bits integer from the given address, which need not
 * be aligned.
 *
 * \param   p pointer to 8 bytes of data
 * \return  Data at the given address
 */
inline uint64_t mbedtls_get_unaligned_uint64(const void *p)
{
    uint64_t r;
    memcpy(&r, p, sizeof(r));
    return r;
}

/**
 * Write the unsigned 64 bits integer to the given address, which need not
 * be aligned.
 *
 * \param   p pointer to 8 bytes of data
 * \param   x data to write
 */
inline void mbedtls_put_unaligned_uint64(void *p, uint64_t x)
{
    memcpy(p, &x, sizeof(x));
}

/** Byte Reading Macros
 *
 * Given a multi-byte integer \p x, MBEDTLS_BYTE_n retrieves the n-th
 * byte from x, where byte 0 is the least significant byte.
 */
#define MBEDTLS_BYTE_0(x) ((uint8_t) ((x)         & 0xff))
#define MBEDTLS_BYTE_1(x) ((uint8_t) (((x) >>  8) & 0xff))
#define MBEDTLS_BYTE_2(x) ((uint8_t) (((x) >> 16) & 0xff))
#define MBEDTLS_BYTE_3(x) ((uint8_t) (((x) >> 24) & 0xff))
#define MBEDTLS_BYTE_4(x) ((uint8_t) (((x) >> 32) & 0xff))
#define MBEDTLS_BYTE_5(x) ((uint8_t) (((x) >> 40) & 0xff))
#define MBEDTLS_BYTE_6(x) ((uint8_t) (((x) >> 48) & 0xff))
#define MBEDTLS_BYTE_7(x) ((uint8_t) (((x) >> 56) & 0xff))

/*
 * Detect GCC built-in byteswap routines
 */
#if defined(__GNUC__) && defined(__GNUC_PREREQ)
#if __GNUC_PREREQ(4, 8)
#define MBEDTLS_BSWAP16 __builtin_bswap16
#endif /* __GNUC_PREREQ(4,8) */
#if __GNUC_PREREQ(4, 3)
#define MBEDTLS_BSWAP32 __builtin_bswap32
#define MBEDTLS_BSWAP64 __builtin_bswap64
#endif /* __GNUC_PREREQ(4,3) */
#endif /* defined(__GNUC__) && defined(__GNUC_PREREQ) */

/*
 * Detect Clang built-in byteswap routines
 */
#if defined(__clang__) && defined(__has_builtin)
#if __has_builtin(__builtin_bswap16) && !defined(MBEDTLS_BSWAP16)
#define MBEDTLS_BSWAP16 __builtin_bswap16
#endif /* __has_builtin(__builtin_bswap16) */
#if __has_builtin(__builtin_bswap32) && !defined(MBEDTLS_BSWAP32)
#define MBEDTLS_BSWAP32 __builtin_bswap32
#endif /* __has_builtin(__builtin_bswap32) */
#if __has_builtin(__builtin_bswap64) && !defined(MBEDTLS_BSWAP64)
#define MBEDTLS_BSWAP64 __builtin_bswap64
#endif /* __has_builtin(__builtin_bswap64) */
#endif /* defined(__clang__) && defined(__has_builtin) */

/*
 * Detect MSVC built-in byteswap routines
 */
#if defined(_MSC_VER)
#if !defined(MBEDTLS_BSWAP16)
#define MBEDTLS_BSWAP16 _byteswap_ushort
#endif
#if !defined(MBEDTLS_BSWAP32)
#define MBEDTLS_BSWAP32 _byteswap_ulong
#endif
#if !defined(MBEDTLS_BSWAP64)
#define MBEDTLS_BSWAP64 _byteswap_uint64
#endif
#endif /* defined(_MSC_VER) */

/* Detect armcc built-in byteswap routine */
#if defined(__ARMCC_VERSION) && (__ARMCC_VERSION >= 410000) && !defined(MBEDTLS_BSWAP32)
#if defined(__ARM_ACLE)  /* ARM Compiler 6 - earlier versions don't need a header */
#include <arm_acle.h>
#endif
#define MBEDTLS_BSWAP32 __rev
#endif

/* Detect IAR built-in byteswap routine */
#if defined(__IAR_SYSTEMS_ICC__)
#if defined(__ARM_ACLE)
#include <arm_acle.h>
#define MBEDTLS_BSWAP16(x) ((uint16_t) __rev16((uint32_t) (x)))
#define MBEDTLS_BSWAP32 __rev
#define MBEDTLS_BSWAP64 __revll
#endif
#endif

/*
 * Where compiler built-ins are not present, fall back to C code that the
 * compiler may be able to detect and transform into the relevant bswap or
 * similar instruction.
 */
#if !defined(MBEDTLS_BSWAP16)
static inline uint16_t mbedtls_bswap16(uint16_t x)
{
    return
        (x & 0x00ff) << 8 |
        (x & 0xff00) >> 8;
}
#define MBEDTLS_BSWAP16 mbedtls_bswap16
#endif /* !defined(MBEDTLS_BSWAP16) */

#if !defined(MBEDTLS_BSWAP32)
static inline uint32_t mbedtls_bswap32(uint32_t x)
{
    return
        (x & 0x000000ff) << 24 |
        (x & 0x0000ff00) <<  8 |
        (x & 0x00ff0000) >>  8 |
        (x & 0xff000000) >> 24;
}
#define MBEDTLS_BSWAP32 mbedtls_bswap32
#endif /* !defined(MBEDTLS_BSWAP32) */

#if !defined(MBEDTLS_BSWAP64)
static inline uint64_t mbedtls_bswap64(uint64_t x)
{
    return
        (x & 0x00000000000000ffULL) << 56 |
        (x & 0x000000000000ff00ULL) << 40 |
        (x & 0x0000000000ff0000ULL) << 24 |
        (x & 0x00000000ff000000ULL) <<  8 |
        (x & 0x000000ff00000000ULL) >>  8 |
        (x & 0x0000ff0000000000ULL) >> 24 |
        (x & 0x00ff000000000000ULL) >> 40 |
        (x & 0xff00000000000000ULL) >> 56;
}
#define MBEDTLS_BSWAP64 mbedtls_bswap64
#endif /* !defined(MBEDTLS_BSWAP64) */

#if !defined(__BYTE_ORDER__)

#if defined(__LITTLE_ENDIAN__)
/* IAR defines __xxx_ENDIAN__, but not __BYTE_ORDER__ */
#define MBEDTLS_IS_BIG_ENDIAN 0
#elif defined(__BIG_ENDIAN__)
#define MBEDTLS_IS_BIG_ENDIAN 1
#else
static const uint16_t mbedtls_byte_order_detector = { 0x100 };
#define MBEDTLS_IS_BIG_ENDIAN (*((unsigned char *) (&mbedtls_byte_order_detector)) == 0x01)
#endif

#else
<<<<<<< HEAD
=======

>>>>>>> 66b1ded7
#if (__BYTE_ORDER__) == (__ORDER_BIG_ENDIAN__)
#define MBEDTLS_IS_BIG_ENDIAN 1
#else
#define MBEDTLS_IS_BIG_ENDIAN 0
#endif
<<<<<<< HEAD
=======

>>>>>>> 66b1ded7
#endif /* !defined(__BYTE_ORDER__) */

/**
 * Get the unsigned 32 bits integer corresponding to four bytes in
 * big-endian order (MSB first).
 *
 * \param   data    Base address of the memory to get the four bytes from.
 * \param   offset  Offset from \p data of the first and most significant
 *                  byte of the four bytes to build the 32 bits unsigned
 *                  integer from.
 */
#define MBEDTLS_GET_UINT32_BE(data, offset)                                \
    ((MBEDTLS_IS_BIG_ENDIAN)                                               \
        ? mbedtls_get_unaligned_uint32((data) + (offset))                  \
        : MBEDTLS_BSWAP32(mbedtls_get_unaligned_uint32((data) + (offset))) \
    )

/**
 * Put in memory a 32 bits unsigned integer in big-endian order.
 *
 * \param   n       32 bits unsigned integer to put in memory.
 * \param   data    Base address of the memory where to put the 32
 *                  bits unsigned integer in.
 * \param   offset  Offset from \p data where to put the most significant
 *                  byte of the 32 bits unsigned integer \p n.
 */
#define MBEDTLS_PUT_UINT32_BE(n, data, offset)                                   \
    {                                                                            \
        if (MBEDTLS_IS_BIG_ENDIAN)                                               \
        {                                                                        \
            mbedtls_put_unaligned_uint32((data) + (offset), (uint32_t) (n));     \
        }                                                                        \
        else                                                                     \
        {                                                                        \
            mbedtls_put_unaligned_uint32((data) + (offset), MBEDTLS_BSWAP32((uint32_t) (n))); \
        }                                                                        \
    }

/**
 * Get the unsigned 32 bits integer corresponding to four bytes in
 * little-endian order (LSB first).
 *
 * \param   data    Base address of the memory to get the four bytes from.
 * \param   offset  Offset from \p data of the first and least significant
 *                  byte of the four bytes to build the 32 bits unsigned
 *                  integer from.
 */
#define MBEDTLS_GET_UINT32_LE(data, offset)                                \
    ((MBEDTLS_IS_BIG_ENDIAN)                                               \
        ? MBEDTLS_BSWAP32(mbedtls_get_unaligned_uint32((data) + (offset))) \
        : mbedtls_get_unaligned_uint32((data) + (offset))                  \
    )


/**
 * Put in memory a 32 bits unsigned integer in little-endian order.
 *
 * \param   n       32 bits unsigned integer to put in memory.
 * \param   data    Base address of the memory where to put the 32
 *                  bits unsigned integer in.
 * \param   offset  Offset from \p data where to put the least significant
 *                  byte of the 32 bits unsigned integer \p n.
 */
#define MBEDTLS_PUT_UINT32_LE(n, data, offset)                                   \
    {                                                                            \
        if (MBEDTLS_IS_BIG_ENDIAN)                                               \
        {                                                                        \
            mbedtls_put_unaligned_uint32((data) + (offset), MBEDTLS_BSWAP32((uint32_t) (n))); \
        }                                                                        \
        else                                                                     \
        {                                                                        \
            mbedtls_put_unaligned_uint32((data) + (offset), ((uint32_t) (n)));   \
        }                                                                        \
    }

/**
 * Get the unsigned 16 bits integer corresponding to two bytes in
 * little-endian order (LSB first).
 *
 * \param   data    Base address of the memory to get the two bytes from.
 * \param   offset  Offset from \p data of the first and least significant
 *                  byte of the two bytes to build the 16 bits unsigned
 *                  integer from.
 */
#define MBEDTLS_GET_UINT16_LE(data, offset)                                \
    ((MBEDTLS_IS_BIG_ENDIAN)                                               \
        ? MBEDTLS_BSWAP16(mbedtls_get_unaligned_uint16((data) + (offset))) \
        : mbedtls_get_unaligned_uint16((data) + (offset))                  \
    )

/**
 * Put in memory a 16 bits unsigned integer in little-endian order.
 *
 * \param   n       16 bits unsigned integer to put in memory.
 * \param   data    Base address of the memory where to put the 16
 *                  bits unsigned integer in.
 * \param   offset  Offset from \p data where to put the least significant
 *                  byte of the 16 bits unsigned integer \p n.
 */
#define MBEDTLS_PUT_UINT16_LE(n, data, offset)                                   \
    {                                                                            \
        if (MBEDTLS_IS_BIG_ENDIAN)                                               \
        {                                                                        \
            mbedtls_put_unaligned_uint16((data) + (offset), MBEDTLS_BSWAP16((uint16_t) (n))); \
        }                                                                        \
        else                                                                     \
        {                                                                        \
            mbedtls_put_unaligned_uint16((data) + (offset), (uint16_t) (n));     \
        }                                                                        \
    }

/**
 * Get the unsigned 16 bits integer corresponding to two bytes in
 * big-endian order (MSB first).
 *
 * \param   data    Base address of the memory to get the two bytes from.
 * \param   offset  Offset from \p data of the first and most significant
 *                  byte of the two bytes to build the 16 bits unsigned
 *                  integer from.
 */
#define MBEDTLS_GET_UINT16_BE(data, offset)                                \
    ((MBEDTLS_IS_BIG_ENDIAN)                                               \
        ? mbedtls_get_unaligned_uint16((data) + (offset))                  \
        : MBEDTLS_BSWAP16(mbedtls_get_unaligned_uint16((data) + (offset))) \
    )

/**
 * Put in memory a 16 bits unsigned integer in big-endian order.
 *
 * \param   n       16 bits unsigned integer to put in memory.
 * \param   data    Base address of the memory where to put the 16
 *                  bits unsigned integer in.
 * \param   offset  Offset from \p data where to put the most significant
 *                  byte of the 16 bits unsigned integer \p n.
 */
#define MBEDTLS_PUT_UINT16_BE(n, data, offset)                                   \
    {                                                                            \
        if (MBEDTLS_IS_BIG_ENDIAN)                                               \
        {                                                                        \
            mbedtls_put_unaligned_uint16((data) + (offset), (uint16_t) (n));     \
        }                                                                        \
        else                                                                     \
        {                                                                        \
            mbedtls_put_unaligned_uint16((data) + (offset), MBEDTLS_BSWAP16((uint16_t) (n))); \
        }                                                                        \
    }

/**
 * Get the unsigned 24 bits integer corresponding to three bytes in
 * big-endian order (MSB first).
 *
 * \param   data    Base address of the memory to get the three bytes from.
 * \param   offset  Offset from \p data of the first and most significant
 *                  byte of the three bytes to build the 24 bits unsigned
 *                  integer from.
 */
#define MBEDTLS_GET_UINT24_BE(data, offset)        \
    (                                              \
        ((uint32_t) (data)[(offset)] << 16)        \
        | ((uint32_t) (data)[(offset) + 1] << 8)   \
        | ((uint32_t) (data)[(offset) + 2])        \
    )

/**
 * Put in memory a 24 bits unsigned integer in big-endian order.
 *
 * \param   n       24 bits unsigned integer to put in memory.
 * \param   data    Base address of the memory where to put the 24
 *                  bits unsigned integer in.
 * \param   offset  Offset from \p data where to put the most significant
 *                  byte of the 24 bits unsigned integer \p n.
 */
#define MBEDTLS_PUT_UINT24_BE(n, data, offset)                \
    {                                                         \
        (data)[(offset)] = MBEDTLS_BYTE_2(n);                 \
        (data)[(offset) + 1] = MBEDTLS_BYTE_1(n);             \
        (data)[(offset) + 2] = MBEDTLS_BYTE_0(n);             \
    }

/**
 * Get the unsigned 24 bits integer corresponding to three bytes in
 * little-endian order (LSB first).
 *
 * \param   data    Base address of the memory to get the three bytes from.
 * \param   offset  Offset from \p data of the first and least significant
 *                  byte of the three bytes to build the 24 bits unsigned
 *                  integer from.
 */
#define MBEDTLS_GET_UINT24_LE(data, offset)               \
    (                                                     \
        ((uint32_t) (data)[(offset)])                     \
        | ((uint32_t) (data)[(offset) + 1] <<  8)         \
        | ((uint32_t) (data)[(offset) + 2] << 16)         \
    )

/**
 * Put in memory a 24 bits unsigned integer in little-endian order.
 *
 * \param   n       24 bits unsigned integer to put in memory.
 * \param   data    Base address of the memory where to put the 24
 *                  bits unsigned integer in.
 * \param   offset  Offset from \p data where to put the least significant
 *                  byte of the 24 bits unsigned integer \p n.
 */
#define MBEDTLS_PUT_UINT24_LE(n, data, offset)                \
    {                                                         \
        (data)[(offset)] = MBEDTLS_BYTE_0(n);                 \
        (data)[(offset) + 1] = MBEDTLS_BYTE_1(n);             \
        (data)[(offset) + 2] = MBEDTLS_BYTE_2(n);             \
    }

/**
 * Get the unsigned 64 bits integer corresponding to eight bytes in
 * big-endian order (MSB first).
 *
 * \param   data    Base address of the memory to get the eight bytes from.
 * \param   offset  Offset from \p data of the first and most significant
 *                  byte of the eight bytes to build the 64 bits unsigned
 *                  integer from.
 */
#define MBEDTLS_GET_UINT64_BE(data, offset)                                \
    ((MBEDTLS_IS_BIG_ENDIAN)                                               \
        ? mbedtls_get_unaligned_uint64((data) + (offset))                  \
        : MBEDTLS_BSWAP64(mbedtls_get_unaligned_uint64((data) + (offset))) \
    )

/**
 * Put in memory a 64 bits unsigned integer in big-endian order.
 *
 * \param   n       64 bits unsigned integer to put in memory.
 * \param   data    Base address of the memory where to put the 64
 *                  bits unsigned integer in.
 * \param   offset  Offset from \p data where to put the most significant
 *                  byte of the 64 bits unsigned integer \p n.
 */
#define MBEDTLS_PUT_UINT64_BE(n, data, offset)                                   \
    {                                                                            \
        if (MBEDTLS_IS_BIG_ENDIAN)                                               \
        {                                                                        \
            mbedtls_put_unaligned_uint64((data) + (offset), (uint64_t) (n));     \
        }                                                                        \
        else                                                                     \
        {                                                                        \
            mbedtls_put_unaligned_uint64((data) + (offset), MBEDTLS_BSWAP64((uint64_t) (n))); \
        }                                                                        \
    }

/**
 * Get the unsigned 64 bits integer corresponding to eight bytes in
 * little-endian order (LSB first).
 *
 * \param   data    Base address of the memory to get the eight bytes from.
 * \param   offset  Offset from \p data of the first and least significant
 *                  byte of the eight bytes to build the 64 bits unsigned
 *                  integer from.
 */
#define MBEDTLS_GET_UINT64_LE(data, offset)                                \
    ((MBEDTLS_IS_BIG_ENDIAN)                                               \
        ? MBEDTLS_BSWAP64(mbedtls_get_unaligned_uint64((data) + (offset))) \
        : mbedtls_get_unaligned_uint64((data) + (offset))                  \
    )

/**
 * Put in memory a 64 bits unsigned integer in little-endian order.
 *
 * \param   n       64 bits unsigned integer to put in memory.
 * \param   data    Base address of the memory where to put the 64
 *                  bits unsigned integer in.
 * \param   offset  Offset from \p data where to put the least significant
 *                  byte of the 64 bits unsigned integer \p n.
 */
#define MBEDTLS_PUT_UINT64_LE(n, data, offset)                                   \
    {                                                                            \
        if (MBEDTLS_IS_BIG_ENDIAN)                                               \
        {                                                                        \
            mbedtls_put_unaligned_uint64((data) + (offset), MBEDTLS_BSWAP64((uint64_t) (n))); \
        }                                                                        \
        else                                                                     \
        {                                                                        \
            mbedtls_put_unaligned_uint64((data) + (offset), (uint64_t) (n));     \
        }                                                                        \
    }

#endif /* MBEDTLS_LIBRARY_ALIGNMENT_H */<|MERGE_RESOLUTION|>--- conflicted
+++ resolved
@@ -246,19 +246,13 @@
 #endif
 
 #else
-<<<<<<< HEAD
-=======
-
->>>>>>> 66b1ded7
+
 #if (__BYTE_ORDER__) == (__ORDER_BIG_ENDIAN__)
 #define MBEDTLS_IS_BIG_ENDIAN 1
 #else
 #define MBEDTLS_IS_BIG_ENDIAN 0
 #endif
-<<<<<<< HEAD
-=======
-
->>>>>>> 66b1ded7
+
 #endif /* !defined(__BYTE_ORDER__) */
 
 /**
