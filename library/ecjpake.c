--- conflicted
+++ resolved
@@ -392,13 +392,8 @@
      *     ECSchnorrZKP zkp;
      * } ECJPAKEKeyKP;
      */
-<<<<<<< HEAD
-    MBEDTLS_MPI_CHK(mbedtls_ecp_tls_read_point(grp, X, p, end - *p));
+    MBEDTLS_MPI_CHK(mbedtls_ecp_tls_read_point(grp, X, p, (size_t) (end - *p)));
     if (mbedtls_ecp_is_zero_ext(grp, X)) {
-=======
-    MBEDTLS_MPI_CHK(mbedtls_ecp_tls_read_point(grp, X, p, (size_t) (end - *p)));
-    if (mbedtls_ecp_is_zero(X)) {
->>>>>>> 3a6059be
         ret = MBEDTLS_ERR_ECP_INVALID_KEY;
         goto cleanup;
     }
