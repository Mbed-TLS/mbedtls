/*
 *  Elliptic curve J-PAKE
 *
 *  Copyright The Mbed TLS Contributors
 *  SPDX-License-Identifier: Apache-2.0
 *
 *  Licensed under the Apache License, Version 2.0 (the "License"); you may
 *  not use this file except in compliance with the License.
 *  You may obtain a copy of the License at
 *
 *  http://www.apache.org/licenses/LICENSE-2.0
 *
 *  Unless required by applicable law or agreed to in writing, software
 *  distributed under the License is distributed on an "AS IS" BASIS, WITHOUT
 *  WARRANTIES OR CONDITIONS OF ANY KIND, either express or implied.
 *  See the License for the specific language governing permissions and
 *  limitations under the License.
 */

/*
 * References in the code are to the Thread v1.0 Specification,
 * available to members of the Thread Group http://threadgroup.org/
 */

#include "common.h"

#if defined(MBEDTLS_ECJPAKE_C)

#include "mbedtls/ecjpake.h"
#include "mbedtls/platform_util.h"
#include "mbedtls/error.h"

/* We use MD first if it's available (for compatibility reasons)
 * and "fall back" to PSA otherwise (which needs psa_crypto_init()). */
#if !defined(MBEDTLS_MD_C)
#include "psa/crypto.h"
#include "mbedtls/psa_util.h"
#endif /* !MBEDTLS_MD_C */

#include "hash_info.h"

#include <string.h>

#if !defined(MBEDTLS_ECJPAKE_ALT)

/*
 * Convert a mbedtls_ecjpake_role to identifier string
 */
static const char * const ecjpake_id[] = {
    "client",
    "server"
};

#define ID_MINE     (ecjpake_id[ctx->role])
#define ID_PEER     (ecjpake_id[1 - ctx->role])

/**
 * Helper to Compute a hash from md_type
 */
static int mbedtls_ecjpake_compute_hash(mbedtls_md_type_t md_type,
                                        const unsigned char *input, size_t ilen,
                                        unsigned char *output)
{
#if defined(MBEDTLS_MD_C)
    return mbedtls_md(mbedtls_md_info_from_type(md_type),
                      input, ilen, output);
#else
    psa_algorithm_t alg = mbedtls_psa_translate_md(md_type);
    psa_status_t status;
    size_t out_size = PSA_HASH_LENGTH(alg);
    size_t out_len;

    status = psa_hash_compute(alg, input, ilen, output, out_size, &out_len);

    return mbedtls_md_error_from_psa(status);
#endif /* !MBEDTLS_MD_C */
}

/*
 * Initialize context
 */
void mbedtls_ecjpake_init(mbedtls_ecjpake_context *ctx)
{
    ctx->md_type = MBEDTLS_MD_NONE;
    mbedtls_ecp_group_init(&ctx->grp);
    ctx->point_format = MBEDTLS_ECP_PF_UNCOMPRESSED;

    mbedtls_ecp_point_init(&ctx->Xm1);
    mbedtls_ecp_point_init(&ctx->Xm2);
    mbedtls_ecp_point_init(&ctx->Xp1);
    mbedtls_ecp_point_init(&ctx->Xp2);
    mbedtls_ecp_point_init(&ctx->Xp);

    mbedtls_mpi_init(&ctx->xm1);
    mbedtls_mpi_init(&ctx->xm2);
    mbedtls_mpi_init(&ctx->s);
}

/*
 * Free context
 */
void mbedtls_ecjpake_free(mbedtls_ecjpake_context *ctx)
{
    if (ctx == NULL) {
        return;
    }

    ctx->md_type = MBEDTLS_MD_NONE;
    mbedtls_ecp_group_free(&ctx->grp);

    mbedtls_ecp_point_free(&ctx->Xm1);
    mbedtls_ecp_point_free(&ctx->Xm2);
    mbedtls_ecp_point_free(&ctx->Xp1);
    mbedtls_ecp_point_free(&ctx->Xp2);
    mbedtls_ecp_point_free(&ctx->Xp);

    mbedtls_mpi_free(&ctx->xm1);
    mbedtls_mpi_free(&ctx->xm2);
    mbedtls_mpi_free(&ctx->s);
}

/*
 * Setup context
 */
int mbedtls_ecjpake_setup(mbedtls_ecjpake_context *ctx,
                          mbedtls_ecjpake_role role,
                          mbedtls_md_type_t hash,
                          mbedtls_ecp_group_id curve,
                          const unsigned char *secret,
                          size_t len)
{
    int ret = MBEDTLS_ERR_ERROR_CORRUPTION_DETECTED;

    if (role != MBEDTLS_ECJPAKE_CLIENT && role != MBEDTLS_ECJPAKE_SERVER) {
        return MBEDTLS_ERR_ECP_BAD_INPUT_DATA;
    }

    ctx->role = role;

#if defined(MBEDTLS_MD_C)
    if ((mbedtls_md_info_from_type(hash)) == NULL) {
        return MBEDTLS_ERR_MD_FEATURE_UNAVAILABLE;
    }
#else
    if (mbedtls_psa_translate_md(hash) == MBEDTLS_MD_NONE) {
        return MBEDTLS_ERR_MD_FEATURE_UNAVAILABLE;
    }
#endif

    ctx->md_type = hash;

    MBEDTLS_MPI_CHK(mbedtls_ecp_group_load(&ctx->grp, curve));

    MBEDTLS_MPI_CHK(mbedtls_mpi_read_binary(&ctx->s, secret, len));

cleanup:
    if (ret != 0) {
        mbedtls_ecjpake_free(ctx);
    }

    return ret;
}

int mbedtls_ecjpake_set_point_format(mbedtls_ecjpake_context *ctx,
                                     int point_format)
{
    switch (point_format) {
        case MBEDTLS_ECP_PF_UNCOMPRESSED:
        case MBEDTLS_ECP_PF_COMPRESSED:
            ctx->point_format = point_format;
            return 0;
        default:
            return MBEDTLS_ERR_ECP_BAD_INPUT_DATA;
    }
}

/*
 * Check if context is ready for use
 */
int mbedtls_ecjpake_check(const mbedtls_ecjpake_context *ctx)
{
    if (ctx->md_type == MBEDTLS_MD_NONE ||
        ctx->grp.id == MBEDTLS_ECP_DP_NONE ||
        ctx->s.p == NULL) {
        return MBEDTLS_ERR_ECP_BAD_INPUT_DATA;
    }

    return 0;
}

/*
 * Write a point plus its length to a buffer
 */
static int ecjpake_write_len_point(unsigned char **p,
                                   const unsigned char *end,
                                   const mbedtls_ecp_group *grp,
                                   const int pf,
                                   const mbedtls_ecp_point *P)
{
    int ret = MBEDTLS_ERR_ERROR_CORRUPTION_DETECTED;
    size_t len;

    /* Need at least 4 for length plus 1 for point */
    if (end < *p || end - *p < 5) {
        return MBEDTLS_ERR_ECP_BUFFER_TOO_SMALL;
    }

    ret = mbedtls_ecp_point_write_binary(grp, P, pf,
                                         &len, *p + 4, end - (*p + 4));
    if (ret != 0) {
        return ret;
    }

    MBEDTLS_PUT_UINT32_BE(len, *p, 0);

    *p += 4 + len;

    return 0;
}

/*
 * Size of the temporary buffer for ecjpake_hash:
 * 3 EC points plus their length, plus ID and its length (4 + 6 bytes)
 */
#define ECJPAKE_HASH_BUF_LEN    (3 * (4 + MBEDTLS_ECP_MAX_PT_LEN) + 4 + 6)

/*
 * Compute hash for ZKP (7.4.2.2.2.1)
 */
static int ecjpake_hash(const mbedtls_md_type_t md_type,
                        const mbedtls_ecp_group *grp,
                        const int pf,
                        const mbedtls_ecp_point *G,
                        const mbedtls_ecp_point *V,
                        const mbedtls_ecp_point *X,
                        const char *id,
                        mbedtls_mpi *h)
{
    int ret = MBEDTLS_ERR_ERROR_CORRUPTION_DETECTED;
    unsigned char buf[ECJPAKE_HASH_BUF_LEN];
    unsigned char *p = buf;
    const unsigned char *end = buf + sizeof(buf);
    const size_t id_len = strlen(id);
    unsigned char hash[MBEDTLS_HASH_MAX_SIZE];

    /* Write things to temporary buffer */
    MBEDTLS_MPI_CHK(ecjpake_write_len_point(&p, end, grp, pf, G));
    MBEDTLS_MPI_CHK(ecjpake_write_len_point(&p, end, grp, pf, V));
    MBEDTLS_MPI_CHK(ecjpake_write_len_point(&p, end, grp, pf, X));

    if (end - p < 4) {
        return MBEDTLS_ERR_ECP_BUFFER_TOO_SMALL;
    }

    MBEDTLS_PUT_UINT32_BE(id_len, p, 0);
    p += 4;

    if (end < p || (size_t) (end - p) < id_len) {
        return MBEDTLS_ERR_ECP_BUFFER_TOO_SMALL;
    }

    memcpy(p, id, id_len);
    p += id_len;

    /* Compute hash */
    MBEDTLS_MPI_CHK(mbedtls_ecjpake_compute_hash(md_type,
                                                 buf, p - buf, hash));

    /* Turn it into an integer mod n */
    MBEDTLS_MPI_CHK(mbedtls_mpi_read_binary(h, hash,
                                            mbedtls_hash_info_get_size(md_type)));
    MBEDTLS_MPI_CHK(mbedtls_mpi_mod_mpi(h, h, &grp->N));

cleanup:
    return ret;
}

/*
 * Parse a ECShnorrZKP (7.4.2.2.2) and verify it (7.4.2.3.3)
 */
static int ecjpake_zkp_read(const mbedtls_md_type_t md_type,
                            const mbedtls_ecp_group *grp,
                            const int pf,
                            const mbedtls_ecp_point *G,
                            const mbedtls_ecp_point *X,
                            const char *id,
                            const unsigned char **p,
                            const unsigned char *end)
{
    int ret = MBEDTLS_ERR_ERROR_CORRUPTION_DETECTED;
    mbedtls_ecp_point V, VV;
    mbedtls_mpi r, h;
    size_t r_len;

    mbedtls_ecp_point_init(&V);
    mbedtls_ecp_point_init(&VV);
    mbedtls_mpi_init(&r);
    mbedtls_mpi_init(&h);

    /*
     * struct {
     *     ECPoint V;
     *     opaque r<1..2^8-1>;
     * } ECSchnorrZKP;
     */
    if (end < *p) {
        return MBEDTLS_ERR_ECP_BAD_INPUT_DATA;
    }

    MBEDTLS_MPI_CHK(mbedtls_ecp_tls_read_point(grp, &V, p, end - *p));

    if (end < *p || (size_t) (end - *p) < 1) {
        ret = MBEDTLS_ERR_ECP_BAD_INPUT_DATA;
        goto cleanup;
    }

    r_len = *(*p)++;

    if (end < *p || (size_t) (end - *p) < r_len || r_len == 0) {
        ret = MBEDTLS_ERR_ECP_BAD_INPUT_DATA;
        goto cleanup;
    }

    MBEDTLS_MPI_CHK(mbedtls_mpi_read_binary(&r, *p, r_len));
    *p += r_len;

    /*
     * Verification
     */
    MBEDTLS_MPI_CHK(ecjpake_hash(md_type, grp, pf, G, &V, X, id, &h));
    MBEDTLS_MPI_CHK(mbedtls_ecp_muladd((mbedtls_ecp_group *) grp,
                                       &VV, &h, X, &r, G));

    if (mbedtls_ecp_point_cmp(&VV, &V) != 0) {
        ret = MBEDTLS_ERR_ECP_VERIFY_FAILED;
        goto cleanup;
    }

cleanup:
    mbedtls_ecp_point_free(&V);
    mbedtls_ecp_point_free(&VV);
    mbedtls_mpi_free(&r);
    mbedtls_mpi_free(&h);

    return ret;
}

/*
 * Generate ZKP (7.4.2.3.2) and write it as ECSchnorrZKP (7.4.2.2.2)
 */
static int ecjpake_zkp_write(const mbedtls_md_type_t md_type,
                             const mbedtls_ecp_group *grp,
                             const int pf,
                             const mbedtls_ecp_point *G,
                             const mbedtls_mpi *x,
                             const mbedtls_ecp_point *X,
                             const char *id,
                             unsigned char **p,
                             const unsigned char *end,
                             int (*f_rng)(void *, unsigned char *, size_t),
                             void *p_rng)
{
    int ret = MBEDTLS_ERR_ERROR_CORRUPTION_DETECTED;
    mbedtls_ecp_point V;
    mbedtls_mpi v;
    mbedtls_mpi h; /* later recycled to hold r */
    size_t len;

    if (end < *p) {
        return MBEDTLS_ERR_ECP_BUFFER_TOO_SMALL;
    }

    mbedtls_ecp_point_init(&V);
    mbedtls_mpi_init(&v);
    mbedtls_mpi_init(&h);

    /* Compute signature */
    MBEDTLS_MPI_CHK(mbedtls_ecp_gen_keypair_base((mbedtls_ecp_group *) grp,
                                                 G, &v, &V, f_rng, p_rng));
    MBEDTLS_MPI_CHK(ecjpake_hash(md_type, grp, pf, G, &V, X, id, &h));
    MBEDTLS_MPI_CHK(mbedtls_mpi_mul_mpi(&h, &h, x));     /* x*h */
    MBEDTLS_MPI_CHK(mbedtls_mpi_sub_mpi(&h, &v, &h));     /* v - x*h */
    MBEDTLS_MPI_CHK(mbedtls_mpi_mod_mpi(&h, &h, &grp->N));     /* r */

    /* Write it out */
    MBEDTLS_MPI_CHK(mbedtls_ecp_tls_write_point(grp, &V,
                                                pf, &len, *p, end - *p));
    *p += len;

    len = mbedtls_mpi_size(&h);   /* actually r */
    if (end < *p || (size_t) (end - *p) < 1 + len || len > 255) {
        ret = MBEDTLS_ERR_ECP_BUFFER_TOO_SMALL;
        goto cleanup;
    }

    *(*p)++ = MBEDTLS_BYTE_0(len);
    MBEDTLS_MPI_CHK(mbedtls_mpi_write_binary(&h, *p, len));     /* r */
    *p += len;

cleanup:
    mbedtls_ecp_point_free(&V);
    mbedtls_mpi_free(&v);
    mbedtls_mpi_free(&h);

    return ret;
}

/*
 * Parse a ECJPAKEKeyKP (7.4.2.2.1) and check proof
 * Output: verified public key X
 */
static int ecjpake_kkp_read(const mbedtls_md_type_t md_type,
                            const mbedtls_ecp_group *grp,
                            const int pf,
                            const mbedtls_ecp_point *G,
                            mbedtls_ecp_point *X,
                            const char *id,
                            const unsigned char **p,
                            const unsigned char *end)
{
    int ret = MBEDTLS_ERR_ERROR_CORRUPTION_DETECTED;

    if (end < *p) {
        return MBEDTLS_ERR_ECP_BAD_INPUT_DATA;
    }

    /*
     * struct {
     *     ECPoint X;
     *     ECSchnorrZKP zkp;
     * } ECJPAKEKeyKP;
     */
<<<<<<< HEAD
    MBEDTLS_MPI_CHK( mbedtls_ecp_tls_read_point( grp, X, p, end - *p ) );
    if( mbedtls_ecp_is_zero_ext( grp, X ) )
    {
=======
    MBEDTLS_MPI_CHK(mbedtls_ecp_tls_read_point(grp, X, p, end - *p));
    if (mbedtls_ecp_is_zero_ext(grp, X)) {
>>>>>>> dadb5609
        ret = MBEDTLS_ERR_ECP_INVALID_KEY;
        goto cleanup;
    }

    MBEDTLS_MPI_CHK(ecjpake_zkp_read(md_type, grp, pf, G, X, id, p, end));

cleanup:
    return ret;
}

/*
 * Generate an ECJPAKEKeyKP
 * Output: the serialized structure, plus private/public key pair
 */
static int ecjpake_kkp_write(const mbedtls_md_type_t md_type,
                             const mbedtls_ecp_group *grp,
                             const int pf,
                             const mbedtls_ecp_point *G,
                             mbedtls_mpi *x,
                             mbedtls_ecp_point *X,
                             const char *id,
                             unsigned char **p,
                             const unsigned char *end,
                             int (*f_rng)(void *, unsigned char *, size_t),
                             void *p_rng)
{
    int ret = MBEDTLS_ERR_ERROR_CORRUPTION_DETECTED;
    size_t len;

    if (end < *p) {
        return MBEDTLS_ERR_ECP_BUFFER_TOO_SMALL;
    }

    /* Generate key (7.4.2.3.1) and write it out */
    MBEDTLS_MPI_CHK(mbedtls_ecp_gen_keypair_base((mbedtls_ecp_group *) grp, G, x, X,
                                                 f_rng, p_rng));
    MBEDTLS_MPI_CHK(mbedtls_ecp_tls_write_point(grp, X,
                                                pf, &len, *p, end - *p));
    *p += len;

    /* Generate and write proof */
    MBEDTLS_MPI_CHK(ecjpake_zkp_write(md_type, grp, pf, G, x, X, id,
                                      p, end, f_rng, p_rng));

cleanup:
    return ret;
}

/*
 * Read a ECJPAKEKeyKPPairList (7.4.2.3) and check proofs
 * Outputs: verified peer public keys Xa, Xb
 */
static int ecjpake_kkpp_read(const mbedtls_md_type_t md_type,
                             const mbedtls_ecp_group *grp,
                             const int pf,
                             const mbedtls_ecp_point *G,
                             mbedtls_ecp_point *Xa,
                             mbedtls_ecp_point *Xb,
                             const char *id,
                             const unsigned char *buf,
                             size_t len)
{
    int ret = MBEDTLS_ERR_ERROR_CORRUPTION_DETECTED;
    const unsigned char *p = buf;
    const unsigned char *end = buf + len;

    /*
     * struct {
     *     ECJPAKEKeyKP ecjpake_key_kp_pair_list[2];
     * } ECJPAKEKeyKPPairList;
     */
    MBEDTLS_MPI_CHK(ecjpake_kkp_read(md_type, grp, pf, G, Xa, id, &p, end));
    MBEDTLS_MPI_CHK(ecjpake_kkp_read(md_type, grp, pf, G, Xb, id, &p, end));

    if (p != end) {
        ret = MBEDTLS_ERR_ECP_BAD_INPUT_DATA;
    }

cleanup:
    return ret;
}

/*
 * Generate a ECJPAKEKeyKPPairList
 * Outputs: the serialized structure, plus two private/public key pairs
 */
static int ecjpake_kkpp_write(const mbedtls_md_type_t md_type,
                              const mbedtls_ecp_group *grp,
                              const int pf,
                              const mbedtls_ecp_point *G,
                              mbedtls_mpi *xm1,
                              mbedtls_ecp_point *Xa,
                              mbedtls_mpi *xm2,
                              mbedtls_ecp_point *Xb,
                              const char *id,
                              unsigned char *buf,
                              size_t len,
                              size_t *olen,
                              int (*f_rng)(void *, unsigned char *, size_t),
                              void *p_rng)
{
    int ret = MBEDTLS_ERR_ERROR_CORRUPTION_DETECTED;
    unsigned char *p = buf;
    const unsigned char *end = buf + len;

    MBEDTLS_MPI_CHK(ecjpake_kkp_write(md_type, grp, pf, G, xm1, Xa, id,
                                      &p, end, f_rng, p_rng));
    MBEDTLS_MPI_CHK(ecjpake_kkp_write(md_type, grp, pf, G, xm2, Xb, id,
                                      &p, end, f_rng, p_rng));

    *olen = p - buf;

cleanup:
    return ret;
}

/*
 * Read and process the first round message
 */
int mbedtls_ecjpake_read_round_one(mbedtls_ecjpake_context *ctx,
                                   const unsigned char *buf,
                                   size_t len)
{
    return ecjpake_kkpp_read(ctx->md_type, &ctx->grp, ctx->point_format,
                             &ctx->grp.G,
                             &ctx->Xp1, &ctx->Xp2, ID_PEER,
                             buf, len);
}

/*
 * Generate and write the first round message
 */
int mbedtls_ecjpake_write_round_one(mbedtls_ecjpake_context *ctx,
                                    unsigned char *buf, size_t len, size_t *olen,
                                    int (*f_rng)(void *, unsigned char *, size_t),
                                    void *p_rng)
{
    return ecjpake_kkpp_write(ctx->md_type, &ctx->grp, ctx->point_format,
                              &ctx->grp.G,
                              &ctx->xm1, &ctx->Xm1, &ctx->xm2, &ctx->Xm2,
                              ID_MINE, buf, len, olen, f_rng, p_rng);
}

/*
 * Compute the sum of three points R = A + B + C
 */
static int ecjpake_ecp_add3(mbedtls_ecp_group *grp, mbedtls_ecp_point *R,
                            const mbedtls_ecp_point *A,
                            const mbedtls_ecp_point *B,
                            const mbedtls_ecp_point *C)
{
    int ret = MBEDTLS_ERR_ERROR_CORRUPTION_DETECTED;
    mbedtls_mpi one;

    mbedtls_mpi_init(&one);

    MBEDTLS_MPI_CHK(mbedtls_mpi_lset(&one, 1));
    MBEDTLS_MPI_CHK(mbedtls_ecp_muladd(grp, R, &one, A, &one, B));
    MBEDTLS_MPI_CHK(mbedtls_ecp_muladd(grp, R, &one, R, &one, C));

cleanup:
    mbedtls_mpi_free(&one);

    return ret;
}

/*
 * Read and process second round message (C: 7.4.2.5, S: 7.4.2.6)
 */
int mbedtls_ecjpake_read_round_two(mbedtls_ecjpake_context *ctx,
                                   const unsigned char *buf,
                                   size_t len)
{
    int ret = MBEDTLS_ERR_ERROR_CORRUPTION_DETECTED;
    const unsigned char *p = buf;
    const unsigned char *end = buf + len;
    mbedtls_ecp_group grp;
    mbedtls_ecp_point G;    /* C: GB, S: GA */

    mbedtls_ecp_group_init(&grp);
    mbedtls_ecp_point_init(&G);

    /*
     * Server: GA = X3  + X4  + X1      (7.4.2.6.1)
     * Client: GB = X1  + X2  + X3      (7.4.2.5.1)
     * Unified: G = Xm1 + Xm2 + Xp1
     * We need that before parsing in order to check Xp as we read it
     */
    MBEDTLS_MPI_CHK(ecjpake_ecp_add3(&ctx->grp, &G,
                                     &ctx->Xm1, &ctx->Xm2, &ctx->Xp1));

    /*
     * struct {
     *     ECParameters curve_params;   // only client reading server msg
     *     ECJPAKEKeyKP ecjpake_key_kp;
     * } Client/ServerECJPAKEParams;
     */
    if (ctx->role == MBEDTLS_ECJPAKE_CLIENT) {
        MBEDTLS_MPI_CHK(mbedtls_ecp_tls_read_group(&grp, &p, len));
        if (grp.id != ctx->grp.id) {
            ret = MBEDTLS_ERR_ECP_FEATURE_UNAVAILABLE;
            goto cleanup;
        }
    }

    MBEDTLS_MPI_CHK(ecjpake_kkp_read(ctx->md_type, &ctx->grp,
                                     ctx->point_format,
                                     &G, &ctx->Xp, ID_PEER, &p, end));

    if (p != end) {
        ret = MBEDTLS_ERR_ECP_BAD_INPUT_DATA;
        goto cleanup;
    }

cleanup:
    mbedtls_ecp_group_free(&grp);
    mbedtls_ecp_point_free(&G);

    return ret;
}

/*
 * Compute R = +/- X * S mod N, taking care not to leak S
 */
static int ecjpake_mul_secret(mbedtls_mpi *R, int sign,
                              const mbedtls_mpi *X,
                              const mbedtls_mpi *S,
                              const mbedtls_mpi *N,
                              int (*f_rng)(void *, unsigned char *, size_t),
                              void *p_rng)
{
    int ret = MBEDTLS_ERR_ERROR_CORRUPTION_DETECTED;
    mbedtls_mpi b; /* Blinding value, then s + N * blinding */

    mbedtls_mpi_init(&b);

    /* b = s + rnd-128-bit * N */
    MBEDTLS_MPI_CHK(mbedtls_mpi_fill_random(&b, 16, f_rng, p_rng));
    MBEDTLS_MPI_CHK(mbedtls_mpi_mul_mpi(&b, &b, N));
    MBEDTLS_MPI_CHK(mbedtls_mpi_add_mpi(&b, &b, S));

    /* R = sign * X * b mod N */
    MBEDTLS_MPI_CHK(mbedtls_mpi_mul_mpi(R, X, &b));
    R->s *= sign;
    MBEDTLS_MPI_CHK(mbedtls_mpi_mod_mpi(R, R, N));

cleanup:
    mbedtls_mpi_free(&b);

    return ret;
}

/*
 * Generate and write the second round message (S: 7.4.2.5, C: 7.4.2.6)
 */
int mbedtls_ecjpake_write_round_two(mbedtls_ecjpake_context *ctx,
                                    unsigned char *buf, size_t len, size_t *olen,
                                    int (*f_rng)(void *, unsigned char *, size_t),
                                    void *p_rng)
{
    int ret = MBEDTLS_ERR_ERROR_CORRUPTION_DETECTED;
    mbedtls_ecp_point G;    /* C: GA, S: GB */
    mbedtls_ecp_point Xm;   /* C: Xc, S: Xs */
    mbedtls_mpi xm;         /* C: xc, S: xs */
    unsigned char *p = buf;
    const unsigned char *end = buf + len;
    size_t ec_len;

    mbedtls_ecp_point_init(&G);
    mbedtls_ecp_point_init(&Xm);
    mbedtls_mpi_init(&xm);

    /*
     * First generate private/public key pair (S: 7.4.2.5.1, C: 7.4.2.6.1)
     *
     * Client:  GA = X1  + X3  + X4  | xs = x2  * s | Xc = xc * GA
     * Server:  GB = X3  + X1  + X2  | xs = x4  * s | Xs = xs * GB
     * Unified: G  = Xm1 + Xp1 + Xp2 | xm = xm2 * s | Xm = xm * G
     */
    MBEDTLS_MPI_CHK(ecjpake_ecp_add3(&ctx->grp, &G,
                                     &ctx->Xp1, &ctx->Xp2, &ctx->Xm1));
    MBEDTLS_MPI_CHK(ecjpake_mul_secret(&xm, 1, &ctx->xm2, &ctx->s,
                                       &ctx->grp.N, f_rng, p_rng));
    MBEDTLS_MPI_CHK(mbedtls_ecp_mul(&ctx->grp, &Xm, &xm, &G, f_rng, p_rng));

    /*
     * Now write things out
     *
     * struct {
     *     ECParameters curve_params;   // only server writing its message
     *     ECJPAKEKeyKP ecjpake_key_kp;
     * } Client/ServerECJPAKEParams;
     */
    if (ctx->role == MBEDTLS_ECJPAKE_SERVER) {
        if (end < p) {
            ret = MBEDTLS_ERR_ECP_BUFFER_TOO_SMALL;
            goto cleanup;
        }
        MBEDTLS_MPI_CHK(mbedtls_ecp_tls_write_group(&ctx->grp, &ec_len,
                                                    p, end - p));
        p += ec_len;
    }

    if (end < p) {
        ret = MBEDTLS_ERR_ECP_BUFFER_TOO_SMALL;
        goto cleanup;
    }
    MBEDTLS_MPI_CHK(mbedtls_ecp_tls_write_point(&ctx->grp, &Xm,
                                                ctx->point_format, &ec_len, p, end - p));
    p += ec_len;

    MBEDTLS_MPI_CHK(ecjpake_zkp_write(ctx->md_type, &ctx->grp,
                                      ctx->point_format,
                                      &G, &xm, &Xm, ID_MINE,
                                      &p, end, f_rng, p_rng));

    *olen = p - buf;

cleanup:
    mbedtls_ecp_point_free(&G);
    mbedtls_ecp_point_free(&Xm);
    mbedtls_mpi_free(&xm);

    return ret;
}

/*
 * Derive PMS (7.4.2.7 / 7.4.2.8)
 */
static int mbedtls_ecjpake_derive_k(mbedtls_ecjpake_context *ctx,
                                    mbedtls_ecp_point *K,
                                    int (*f_rng)(void *, unsigned char *, size_t),
                                    void *p_rng)
{
    int ret = MBEDTLS_ERR_ERROR_CORRUPTION_DETECTED;
    mbedtls_mpi m_xm2_s, one;

    mbedtls_mpi_init(&m_xm2_s);
    mbedtls_mpi_init(&one);

    MBEDTLS_MPI_CHK(mbedtls_mpi_lset(&one, 1));

    /*
     * Client:  K = ( Xs - X4  * x2  * s ) * x2
     * Server:  K = ( Xc - X2  * x4  * s ) * x4
     * Unified: K = ( Xp - Xp2 * xm2 * s ) * xm2
     */
    MBEDTLS_MPI_CHK(ecjpake_mul_secret(&m_xm2_s, -1, &ctx->xm2, &ctx->s,
                                       &ctx->grp.N, f_rng, p_rng));
    MBEDTLS_MPI_CHK(mbedtls_ecp_muladd(&ctx->grp, K,
                                       &one, &ctx->Xp,
                                       &m_xm2_s, &ctx->Xp2));
    MBEDTLS_MPI_CHK(mbedtls_ecp_mul(&ctx->grp, K, &ctx->xm2, K,
                                    f_rng, p_rng));

cleanup:
    mbedtls_mpi_free(&m_xm2_s);
    mbedtls_mpi_free(&one);

    return ret;
}

int mbedtls_ecjpake_derive_secret(mbedtls_ecjpake_context *ctx,
                                  unsigned char *buf, size_t len, size_t *olen,
                                  int (*f_rng)(void *, unsigned char *, size_t),
                                  void *p_rng)
{
    int ret = MBEDTLS_ERR_ERROR_CORRUPTION_DETECTED;
    mbedtls_ecp_point K;
    unsigned char kx[MBEDTLS_ECP_MAX_BYTES];
    size_t x_bytes;

    *olen = mbedtls_hash_info_get_size(ctx->md_type);
    if (len < *olen) {
        return MBEDTLS_ERR_ECP_BUFFER_TOO_SMALL;
    }

    mbedtls_ecp_point_init(&K);

    ret = mbedtls_ecjpake_derive_k(ctx, &K, f_rng, p_rng);
    if (ret) {
        goto cleanup;
    }

    /* PMS = SHA-256( K.X ) */
    x_bytes = (ctx->grp.pbits + 7) / 8;
    MBEDTLS_MPI_CHK(mbedtls_mpi_write_binary(&K.X, kx, x_bytes));
    MBEDTLS_MPI_CHK(mbedtls_ecjpake_compute_hash(ctx->md_type,
                                                 kx, x_bytes, buf));

cleanup:
    mbedtls_ecp_point_free(&K);

    return ret;
}

int mbedtls_ecjpake_write_shared_key(mbedtls_ecjpake_context *ctx,
                                     unsigned char *buf, size_t len, size_t *olen,
                                     int (*f_rng)(void *, unsigned char *, size_t),
                                     void *p_rng)
{
    int ret = MBEDTLS_ERR_ERROR_CORRUPTION_DETECTED;
    mbedtls_ecp_point K;

    mbedtls_ecp_point_init(&K);

    ret = mbedtls_ecjpake_derive_k(ctx, &K, f_rng, p_rng);
    if (ret) {
        goto cleanup;
    }

    ret = mbedtls_ecp_point_write_binary(&ctx->grp, &K, ctx->point_format,
                                         olen, buf, len);
    if (ret != 0) {
        goto cleanup;
    }

cleanup:
    mbedtls_ecp_point_free(&K);

    return ret;
}

#undef ID_MINE
#undef ID_PEER

#endif /* ! MBEDTLS_ECJPAKE_ALT */

#if defined(MBEDTLS_SELF_TEST)

#include "mbedtls/platform.h"

#if !defined(MBEDTLS_ECP_DP_SECP256R1_ENABLED) || \
    !defined(MBEDTLS_SHA256_C)
int mbedtls_ecjpake_self_test(int verbose)
{
    (void) verbose;
    return 0;
}
#else

static const unsigned char ecjpake_test_password[] = {
    0x74, 0x68, 0x72, 0x65, 0x61, 0x64, 0x6a, 0x70, 0x61, 0x6b, 0x65, 0x74,
    0x65, 0x73, 0x74
};

#if !defined(MBEDTLS_ECJPAKE_ALT)

static const unsigned char ecjpake_test_x1[] = {
    0x01, 0x02, 0x03, 0x04, 0x05, 0x06, 0x07, 0x08, 0x09, 0x0a, 0x0b, 0x0c,
    0x0d, 0x0e, 0x0f, 0x10, 0x11, 0x12, 0x13, 0x14, 0x15, 0x16, 0x17, 0x18,
    0x19, 0x1a, 0x1b, 0x1c, 0x1d, 0x1e, 0x1f, 0x21
};

static const unsigned char ecjpake_test_x2[] = {
    0x61, 0x62, 0x63, 0x64, 0x65, 0x66, 0x67, 0x68, 0x69, 0x6a, 0x6b, 0x6c,
    0x6d, 0x6e, 0x6f, 0x70, 0x71, 0x72, 0x73, 0x74, 0x75, 0x76, 0x77, 0x78,
    0x79, 0x7a, 0x7b, 0x7c, 0x7d, 0x7e, 0x7f, 0x81
};

static const unsigned char ecjpake_test_x3[] = {
    0x61, 0x62, 0x63, 0x64, 0x65, 0x66, 0x67, 0x68, 0x69, 0x6a, 0x6b, 0x6c,
    0x6d, 0x6e, 0x6f, 0x70, 0x71, 0x72, 0x73, 0x74, 0x75, 0x76, 0x77, 0x78,
    0x79, 0x7a, 0x7b, 0x7c, 0x7d, 0x7e, 0x7f, 0x81
};

static const unsigned char ecjpake_test_x4[] = {
    0xc1, 0xc2, 0xc3, 0xc4, 0xc5, 0xc6, 0xc7, 0xc8, 0xc9, 0xca, 0xcb, 0xcc,
    0xcd, 0xce, 0xcf, 0xd0, 0xd1, 0xd2, 0xd3, 0xd4, 0xd5, 0xd6, 0xd7, 0xd8,
    0xd9, 0xda, 0xdb, 0xdc, 0xdd, 0xde, 0xdf, 0xe1
};

static const unsigned char ecjpake_test_cli_one[] = {
    0x41, 0x04, 0xac, 0xcf, 0x01, 0x06, 0xef, 0x85, 0x8f, 0xa2, 0xd9, 0x19,
    0x33, 0x13, 0x46, 0x80, 0x5a, 0x78, 0xb5, 0x8b, 0xba, 0xd0, 0xb8, 0x44,
    0xe5, 0xc7, 0x89, 0x28, 0x79, 0x14, 0x61, 0x87, 0xdd, 0x26, 0x66, 0xad,
    0xa7, 0x81, 0xbb, 0x7f, 0x11, 0x13, 0x72, 0x25, 0x1a, 0x89, 0x10, 0x62,
    0x1f, 0x63, 0x4d, 0xf1, 0x28, 0xac, 0x48, 0xe3, 0x81, 0xfd, 0x6e, 0xf9,
    0x06, 0x07, 0x31, 0xf6, 0x94, 0xa4, 0x41, 0x04, 0x1d, 0xd0, 0xbd, 0x5d,
    0x45, 0x66, 0xc9, 0xbe, 0xd9, 0xce, 0x7d, 0xe7, 0x01, 0xb5, 0xe8, 0x2e,
    0x08, 0xe8, 0x4b, 0x73, 0x04, 0x66, 0x01, 0x8a, 0xb9, 0x03, 0xc7, 0x9e,
    0xb9, 0x82, 0x17, 0x22, 0x36, 0xc0, 0xc1, 0x72, 0x8a, 0xe4, 0xbf, 0x73,
    0x61, 0x0d, 0x34, 0xde, 0x44, 0x24, 0x6e, 0xf3, 0xd9, 0xc0, 0x5a, 0x22,
    0x36, 0xfb, 0x66, 0xa6, 0x58, 0x3d, 0x74, 0x49, 0x30, 0x8b, 0xab, 0xce,
    0x20, 0x72, 0xfe, 0x16, 0x66, 0x29, 0x92, 0xe9, 0x23, 0x5c, 0x25, 0x00,
    0x2f, 0x11, 0xb1, 0x50, 0x87, 0xb8, 0x27, 0x38, 0xe0, 0x3c, 0x94, 0x5b,
    0xf7, 0xa2, 0x99, 0x5d, 0xda, 0x1e, 0x98, 0x34, 0x58, 0x41, 0x04, 0x7e,
    0xa6, 0xe3, 0xa4, 0x48, 0x70, 0x37, 0xa9, 0xe0, 0xdb, 0xd7, 0x92, 0x62,
    0xb2, 0xcc, 0x27, 0x3e, 0x77, 0x99, 0x30, 0xfc, 0x18, 0x40, 0x9a, 0xc5,
    0x36, 0x1c, 0x5f, 0xe6, 0x69, 0xd7, 0x02, 0xe1, 0x47, 0x79, 0x0a, 0xeb,
    0x4c, 0xe7, 0xfd, 0x65, 0x75, 0xab, 0x0f, 0x6c, 0x7f, 0xd1, 0xc3, 0x35,
    0x93, 0x9a, 0xa8, 0x63, 0xba, 0x37, 0xec, 0x91, 0xb7, 0xe3, 0x2b, 0xb0,
    0x13, 0xbb, 0x2b, 0x41, 0x04, 0xa4, 0x95, 0x58, 0xd3, 0x2e, 0xd1, 0xeb,
    0xfc, 0x18, 0x16, 0xaf, 0x4f, 0xf0, 0x9b, 0x55, 0xfc, 0xb4, 0xca, 0x47,
    0xb2, 0xa0, 0x2d, 0x1e, 0x7c, 0xaf, 0x11, 0x79, 0xea, 0x3f, 0xe1, 0x39,
    0x5b, 0x22, 0xb8, 0x61, 0x96, 0x40, 0x16, 0xfa, 0xba, 0xf7, 0x2c, 0x97,
    0x56, 0x95, 0xd9, 0x3d, 0x4d, 0xf0, 0xe5, 0x19, 0x7f, 0xe9, 0xf0, 0x40,
    0x63, 0x4e, 0xd5, 0x97, 0x64, 0x93, 0x77, 0x87, 0xbe, 0x20, 0xbc, 0x4d,
    0xee, 0xbb, 0xf9, 0xb8, 0xd6, 0x0a, 0x33, 0x5f, 0x04, 0x6c, 0xa3, 0xaa,
    0x94, 0x1e, 0x45, 0x86, 0x4c, 0x7c, 0xad, 0xef, 0x9c, 0xf7, 0x5b, 0x3d,
    0x8b, 0x01, 0x0e, 0x44, 0x3e, 0xf0
};

static const unsigned char ecjpake_test_srv_one[] = {
    0x41, 0x04, 0x7e, 0xa6, 0xe3, 0xa4, 0x48, 0x70, 0x37, 0xa9, 0xe0, 0xdb,
    0xd7, 0x92, 0x62, 0xb2, 0xcc, 0x27, 0x3e, 0x77, 0x99, 0x30, 0xfc, 0x18,
    0x40, 0x9a, 0xc5, 0x36, 0x1c, 0x5f, 0xe6, 0x69, 0xd7, 0x02, 0xe1, 0x47,
    0x79, 0x0a, 0xeb, 0x4c, 0xe7, 0xfd, 0x65, 0x75, 0xab, 0x0f, 0x6c, 0x7f,
    0xd1, 0xc3, 0x35, 0x93, 0x9a, 0xa8, 0x63, 0xba, 0x37, 0xec, 0x91, 0xb7,
    0xe3, 0x2b, 0xb0, 0x13, 0xbb, 0x2b, 0x41, 0x04, 0x09, 0xf8, 0x5b, 0x3d,
    0x20, 0xeb, 0xd7, 0x88, 0x5c, 0xe4, 0x64, 0xc0, 0x8d, 0x05, 0x6d, 0x64,
    0x28, 0xfe, 0x4d, 0xd9, 0x28, 0x7a, 0xa3, 0x65, 0xf1, 0x31, 0xf4, 0x36,
    0x0f, 0xf3, 0x86, 0xd8, 0x46, 0x89, 0x8b, 0xc4, 0xb4, 0x15, 0x83, 0xc2,
    0xa5, 0x19, 0x7f, 0x65, 0xd7, 0x87, 0x42, 0x74, 0x6c, 0x12, 0xa5, 0xec,
    0x0a, 0x4f, 0xfe, 0x2f, 0x27, 0x0a, 0x75, 0x0a, 0x1d, 0x8f, 0xb5, 0x16,
    0x20, 0x93, 0x4d, 0x74, 0xeb, 0x43, 0xe5, 0x4d, 0xf4, 0x24, 0xfd, 0x96,
    0x30, 0x6c, 0x01, 0x17, 0xbf, 0x13, 0x1a, 0xfa, 0xbf, 0x90, 0xa9, 0xd3,
    0x3d, 0x11, 0x98, 0xd9, 0x05, 0x19, 0x37, 0x35, 0x14, 0x41, 0x04, 0x19,
    0x0a, 0x07, 0x70, 0x0f, 0xfa, 0x4b, 0xe6, 0xae, 0x1d, 0x79, 0xee, 0x0f,
    0x06, 0xae, 0xb5, 0x44, 0xcd, 0x5a, 0xdd, 0xaa, 0xbe, 0xdf, 0x70, 0xf8,
    0x62, 0x33, 0x21, 0x33, 0x2c, 0x54, 0xf3, 0x55, 0xf0, 0xfb, 0xfe, 0xc7,
    0x83, 0xed, 0x35, 0x9e, 0x5d, 0x0b, 0xf7, 0x37, 0x7a, 0x0f, 0xc4, 0xea,
    0x7a, 0xce, 0x47, 0x3c, 0x9c, 0x11, 0x2b, 0x41, 0xcc, 0xd4, 0x1a, 0xc5,
    0x6a, 0x56, 0x12, 0x41, 0x04, 0x36, 0x0a, 0x1c, 0xea, 0x33, 0xfc, 0xe6,
    0x41, 0x15, 0x64, 0x58, 0xe0, 0xa4, 0xea, 0xc2, 0x19, 0xe9, 0x68, 0x31,
    0xe6, 0xae, 0xbc, 0x88, 0xb3, 0xf3, 0x75, 0x2f, 0x93, 0xa0, 0x28, 0x1d,
    0x1b, 0xf1, 0xfb, 0x10, 0x60, 0x51, 0xdb, 0x96, 0x94, 0xa8, 0xd6, 0xe8,
    0x62, 0xa5, 0xef, 0x13, 0x24, 0xa3, 0xd9, 0xe2, 0x78, 0x94, 0xf1, 0xee,
    0x4f, 0x7c, 0x59, 0x19, 0x99, 0x65, 0xa8, 0xdd, 0x4a, 0x20, 0x91, 0x84,
    0x7d, 0x2d, 0x22, 0xdf, 0x3e, 0xe5, 0x5f, 0xaa, 0x2a, 0x3f, 0xb3, 0x3f,
    0xd2, 0xd1, 0xe0, 0x55, 0xa0, 0x7a, 0x7c, 0x61, 0xec, 0xfb, 0x8d, 0x80,
    0xec, 0x00, 0xc2, 0xc9, 0xeb, 0x12
};

static const unsigned char ecjpake_test_srv_two[] = {
    0x03, 0x00, 0x17, 0x41, 0x04, 0x0f, 0xb2, 0x2b, 0x1d, 0x5d, 0x11, 0x23,
    0xe0, 0xef, 0x9f, 0xeb, 0x9d, 0x8a, 0x2e, 0x59, 0x0a, 0x1f, 0x4d, 0x7c,
    0xed, 0x2c, 0x2b, 0x06, 0x58, 0x6e, 0x8f, 0x2a, 0x16, 0xd4, 0xeb, 0x2f,
    0xda, 0x43, 0x28, 0xa2, 0x0b, 0x07, 0xd8, 0xfd, 0x66, 0x76, 0x54, 0xca,
    0x18, 0xc5, 0x4e, 0x32, 0xa3, 0x33, 0xa0, 0x84, 0x54, 0x51, 0xe9, 0x26,
    0xee, 0x88, 0x04, 0xfd, 0x7a, 0xf0, 0xaa, 0xa7, 0xa6, 0x41, 0x04, 0x55,
    0x16, 0xea, 0x3e, 0x54, 0xa0, 0xd5, 0xd8, 0xb2, 0xce, 0x78, 0x6b, 0x38,
    0xd3, 0x83, 0x37, 0x00, 0x29, 0xa5, 0xdb, 0xe4, 0x45, 0x9c, 0x9d, 0xd6,
    0x01, 0xb4, 0x08, 0xa2, 0x4a, 0xe6, 0x46, 0x5c, 0x8a, 0xc9, 0x05, 0xb9,
    0xeb, 0x03, 0xb5, 0xd3, 0x69, 0x1c, 0x13, 0x9e, 0xf8, 0x3f, 0x1c, 0xd4,
    0x20, 0x0f, 0x6c, 0x9c, 0xd4, 0xec, 0x39, 0x22, 0x18, 0xa5, 0x9e, 0xd2,
    0x43, 0xd3, 0xc8, 0x20, 0xff, 0x72, 0x4a, 0x9a, 0x70, 0xb8, 0x8c, 0xb8,
    0x6f, 0x20, 0xb4, 0x34, 0xc6, 0x86, 0x5a, 0xa1, 0xcd, 0x79, 0x06, 0xdd,
    0x7c, 0x9b, 0xce, 0x35, 0x25, 0xf5, 0x08, 0x27, 0x6f, 0x26, 0x83, 0x6c
};

static const unsigned char ecjpake_test_cli_two[] = {
    0x41, 0x04, 0x69, 0xd5, 0x4e, 0xe8, 0x5e, 0x90, 0xce, 0x3f, 0x12, 0x46,
    0x74, 0x2d, 0xe5, 0x07, 0xe9, 0x39, 0xe8, 0x1d, 0x1d, 0xc1, 0xc5, 0xcb,
    0x98, 0x8b, 0x58, 0xc3, 0x10, 0xc9, 0xfd, 0xd9, 0x52, 0x4d, 0x93, 0x72,
    0x0b, 0x45, 0x54, 0x1c, 0x83, 0xee, 0x88, 0x41, 0x19, 0x1d, 0xa7, 0xce,
    0xd8, 0x6e, 0x33, 0x12, 0xd4, 0x36, 0x23, 0xc1, 0xd6, 0x3e, 0x74, 0x98,
    0x9a, 0xba, 0x4a, 0xff, 0xd1, 0xee, 0x41, 0x04, 0x07, 0x7e, 0x8c, 0x31,
    0xe2, 0x0e, 0x6b, 0xed, 0xb7, 0x60, 0xc1, 0x35, 0x93, 0xe6, 0x9f, 0x15,
    0xbe, 0x85, 0xc2, 0x7d, 0x68, 0xcd, 0x09, 0xcc, 0xb8, 0xc4, 0x18, 0x36,
    0x08, 0x91, 0x7c, 0x5c, 0x3d, 0x40, 0x9f, 0xac, 0x39, 0xfe, 0xfe, 0xe8,
    0x2f, 0x72, 0x92, 0xd3, 0x6f, 0x0d, 0x23, 0xe0, 0x55, 0x91, 0x3f, 0x45,
    0xa5, 0x2b, 0x85, 0xdd, 0x8a, 0x20, 0x52, 0xe9, 0xe1, 0x29, 0xbb, 0x4d,
    0x20, 0x0f, 0x01, 0x1f, 0x19, 0x48, 0x35, 0x35, 0xa6, 0xe8, 0x9a, 0x58,
    0x0c, 0x9b, 0x00, 0x03, 0xba, 0xf2, 0x14, 0x62, 0xec, 0xe9, 0x1a, 0x82,
    0xcc, 0x38, 0xdb, 0xdc, 0xae, 0x60, 0xd9, 0xc5, 0x4c
};

static const unsigned char ecjpake_test_shared_key[] = {
    0x04, 0x01, 0xab, 0xe9, 0xf2, 0xc7, 0x3a, 0x99, 0x14, 0xcb, 0x1f, 0x80,
    0xfb, 0x9d, 0xdb, 0x7e, 0x00, 0x12, 0xa8, 0x9c, 0x2f, 0x39, 0x27, 0x79,
    0xf9, 0x64, 0x40, 0x14, 0x75, 0xea, 0xc1, 0x31, 0x28, 0x43, 0x8f, 0xe1,
    0x12, 0x41, 0xd6, 0xc1, 0xe5, 0x5f, 0x7b, 0x80, 0x88, 0x94, 0xc9, 0xc0,
    0x27, 0xa3, 0x34, 0x41, 0xf5, 0xcb, 0xa1, 0xfe, 0x6c, 0xc7, 0xe6, 0x12,
    0x17, 0xc3, 0xde, 0x27, 0xb4,
};

static const unsigned char ecjpake_test_pms[] = {
    0xf3, 0xd4, 0x7f, 0x59, 0x98, 0x44, 0xdb, 0x92, 0xa5, 0x69, 0xbb, 0xe7,
    0x98, 0x1e, 0x39, 0xd9, 0x31, 0xfd, 0x74, 0x3b, 0xf2, 0x2e, 0x98, 0xf9,
    0xb4, 0x38, 0xf7, 0x19, 0xd3, 0xc4, 0xf3, 0x51
};

/*
 * PRNG for test - !!!INSECURE NEVER USE IN PRODUCTION!!!
 *
 * This is the linear congruential generator from numerical recipes,
 * except we only use the low byte as the output. See
 * https://en.wikipedia.org/wiki/Linear_congruential_generator#Parameters_in_common_use
 */
static int self_test_rng(void *ctx, unsigned char *out, size_t len)
{
    static uint32_t state = 42;

    (void) ctx;

    for (size_t i = 0; i < len; i++) {
        state = state * 1664525u + 1013904223u;
        out[i] = (unsigned char) state;
    }

    return 0;
}

/* Load my private keys and generate the corresponding public keys */
static int ecjpake_test_load(mbedtls_ecjpake_context *ctx,
                             const unsigned char *xm1, size_t len1,
                             const unsigned char *xm2, size_t len2)
{
    int ret = MBEDTLS_ERR_ERROR_CORRUPTION_DETECTED;

    MBEDTLS_MPI_CHK(mbedtls_mpi_read_binary(&ctx->xm1, xm1, len1));
    MBEDTLS_MPI_CHK(mbedtls_mpi_read_binary(&ctx->xm2, xm2, len2));
    MBEDTLS_MPI_CHK(mbedtls_ecp_mul(&ctx->grp, &ctx->Xm1, &ctx->xm1,
                                    &ctx->grp.G, self_test_rng, NULL));
    MBEDTLS_MPI_CHK(mbedtls_ecp_mul(&ctx->grp, &ctx->Xm2, &ctx->xm2,
                                    &ctx->grp.G, self_test_rng, NULL));

cleanup:
    return ret;
}

#endif /* ! MBEDTLS_ECJPAKE_ALT */

/* For tests we don't need a secure RNG;
 * use the LGC from Numerical Recipes for simplicity */
static int ecjpake_lgc(void *p, unsigned char *out, size_t len)
{
    static uint32_t x = 42;
    (void) p;

    while (len > 0) {
        size_t use_len = len > 4 ? 4 : len;
        x = 1664525 * x + 1013904223;
        memcpy(out, &x, use_len);
        out += use_len;
        len -= use_len;
    }

    return 0;
}

#define TEST_ASSERT(x)    \
    do {                    \
        if (x)             \
        ret = 0;        \
        else                \
        {                   \
            ret = 1;        \
            goto cleanup;   \
        }                   \
    } while (0)

/*
 * Checkup routine
 */
int mbedtls_ecjpake_self_test(int verbose)
{
    int ret = MBEDTLS_ERR_ERROR_CORRUPTION_DETECTED;
    mbedtls_ecjpake_context cli;
    mbedtls_ecjpake_context srv;
    unsigned char buf[512], pms[32];
    size_t len, pmslen;

    mbedtls_ecjpake_init(&cli);
    mbedtls_ecjpake_init(&srv);

    if (verbose != 0) {
        mbedtls_printf("  ECJPAKE test #0 (setup): ");
    }

    TEST_ASSERT(mbedtls_ecjpake_setup(&cli, MBEDTLS_ECJPAKE_CLIENT,
                                      MBEDTLS_MD_SHA256, MBEDTLS_ECP_DP_SECP256R1,
                                      ecjpake_test_password,
                                      sizeof(ecjpake_test_password)) == 0);

    TEST_ASSERT(mbedtls_ecjpake_setup(&srv, MBEDTLS_ECJPAKE_SERVER,
                                      MBEDTLS_MD_SHA256, MBEDTLS_ECP_DP_SECP256R1,
                                      ecjpake_test_password,
                                      sizeof(ecjpake_test_password)) == 0);

    if (verbose != 0) {
        mbedtls_printf("passed\n");
    }

    if (verbose != 0) {
        mbedtls_printf("  ECJPAKE test #1 (random handshake): ");
    }

    TEST_ASSERT(mbedtls_ecjpake_write_round_one(&cli,
                                                buf, sizeof(buf), &len, ecjpake_lgc, NULL) == 0);

    TEST_ASSERT(mbedtls_ecjpake_read_round_one(&srv, buf, len) == 0);

    TEST_ASSERT(mbedtls_ecjpake_write_round_one(&srv,
                                                buf, sizeof(buf), &len, ecjpake_lgc, NULL) == 0);

    TEST_ASSERT(mbedtls_ecjpake_read_round_one(&cli, buf, len) == 0);

    TEST_ASSERT(mbedtls_ecjpake_write_round_two(&srv,
                                                buf, sizeof(buf), &len, ecjpake_lgc, NULL) == 0);

    TEST_ASSERT(mbedtls_ecjpake_read_round_two(&cli, buf, len) == 0);

    TEST_ASSERT(mbedtls_ecjpake_derive_secret(&cli,
                                              pms, sizeof(pms), &pmslen, ecjpake_lgc, NULL) == 0);

    TEST_ASSERT(mbedtls_ecjpake_write_round_two(&cli,
                                                buf, sizeof(buf), &len, ecjpake_lgc, NULL) == 0);

    TEST_ASSERT(mbedtls_ecjpake_read_round_two(&srv, buf, len) == 0);

    TEST_ASSERT(mbedtls_ecjpake_derive_secret(&srv,
                                              buf, sizeof(buf), &len, ecjpake_lgc, NULL) == 0);

    TEST_ASSERT(len == pmslen);
    TEST_ASSERT(memcmp(buf, pms, len) == 0);

    if (verbose != 0) {
        mbedtls_printf("passed\n");
    }

#if !defined(MBEDTLS_ECJPAKE_ALT)
    /* 'reference handshake' tests can only be run against implementations
     * for which we have 100% control over how the random ephemeral keys
     * are generated. This is only the case for the internal mbed TLS
     * implementation, so these tests are skipped in case the internal
     * implementation is swapped out for an alternative one. */
    if (verbose != 0) {
        mbedtls_printf("  ECJPAKE test #2 (reference handshake): ");
    }

    /* Simulate generation of round one */
    MBEDTLS_MPI_CHK(ecjpake_test_load(&cli,
                                      ecjpake_test_x1, sizeof(ecjpake_test_x1),
                                      ecjpake_test_x2, sizeof(ecjpake_test_x2)));

    MBEDTLS_MPI_CHK(ecjpake_test_load(&srv,
                                      ecjpake_test_x3, sizeof(ecjpake_test_x3),
                                      ecjpake_test_x4, sizeof(ecjpake_test_x4)));

    /* Read round one */
    TEST_ASSERT(mbedtls_ecjpake_read_round_one(&srv,
                                               ecjpake_test_cli_one,
                                               sizeof(ecjpake_test_cli_one)) == 0);

    TEST_ASSERT(mbedtls_ecjpake_read_round_one(&cli,
                                               ecjpake_test_srv_one,
                                               sizeof(ecjpake_test_srv_one)) == 0);

    /* Skip generation of round two, read round two */
    TEST_ASSERT(mbedtls_ecjpake_read_round_two(&cli,
                                               ecjpake_test_srv_two,
                                               sizeof(ecjpake_test_srv_two)) == 0);

    TEST_ASSERT(mbedtls_ecjpake_read_round_two(&srv,
                                               ecjpake_test_cli_two,
                                               sizeof(ecjpake_test_cli_two)) == 0);

    /* Server derives PMS */
    TEST_ASSERT(mbedtls_ecjpake_derive_secret(&srv,
                                              buf, sizeof(buf), &len, ecjpake_lgc, NULL) == 0);

    TEST_ASSERT(len == sizeof(ecjpake_test_pms));
    TEST_ASSERT(memcmp(buf, ecjpake_test_pms, len) == 0);

    /* Server derives K as unsigned binary data */
    TEST_ASSERT(mbedtls_ecjpake_write_shared_key(&srv,
                                                 buf, sizeof(buf), &len, ecjpake_lgc, NULL) == 0);

    TEST_ASSERT(len == sizeof(ecjpake_test_shared_key));
    TEST_ASSERT(memcmp(buf, ecjpake_test_shared_key, len) == 0);

    memset(buf, 0, len);   /* Avoid interferences with next step */

    /* Client derives PMS */
    TEST_ASSERT(mbedtls_ecjpake_derive_secret(&cli,
                                              buf, sizeof(buf), &len, ecjpake_lgc, NULL) == 0);

    TEST_ASSERT(len == sizeof(ecjpake_test_pms));
    TEST_ASSERT(memcmp(buf, ecjpake_test_pms, len) == 0);

    /* Client derives K as unsigned binary data */
    TEST_ASSERT(mbedtls_ecjpake_write_shared_key(&cli,
                                                 buf, sizeof(buf), &len, ecjpake_lgc, NULL) == 0);

    TEST_ASSERT(len == sizeof(ecjpake_test_shared_key));
    TEST_ASSERT(memcmp(buf, ecjpake_test_shared_key, len) == 0);

    if (verbose != 0) {
        mbedtls_printf("passed\n");
    }
#endif /* ! MBEDTLS_ECJPAKE_ALT */

cleanup:
    mbedtls_ecjpake_free(&cli);
    mbedtls_ecjpake_free(&srv);

    if (ret != 0) {
        if (verbose != 0) {
            mbedtls_printf("failed\n");
        }

        ret = 1;
    }

    if (verbose != 0) {
        mbedtls_printf("\n");
    }

    return ret;
}

#undef TEST_ASSERT

#endif /* MBEDTLS_ECP_DP_SECP256R1_ENABLED && MBEDTLS_SHA256_C */

#endif /* MBEDTLS_SELF_TEST */

#endif /* MBEDTLS_ECJPAKE_C */<|MERGE_RESOLUTION|>--- conflicted
+++ resolved
@@ -430,14 +430,8 @@
      *     ECSchnorrZKP zkp;
      * } ECJPAKEKeyKP;
      */
-<<<<<<< HEAD
-    MBEDTLS_MPI_CHK( mbedtls_ecp_tls_read_point( grp, X, p, end - *p ) );
-    if( mbedtls_ecp_is_zero_ext( grp, X ) )
-    {
-=======
     MBEDTLS_MPI_CHK(mbedtls_ecp_tls_read_point(grp, X, p, end - *p));
     if (mbedtls_ecp_is_zero_ext(grp, X)) {
->>>>>>> dadb5609
         ret = MBEDTLS_ERR_ECP_INVALID_KEY;
         goto cleanup;
     }
