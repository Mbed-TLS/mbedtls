/*
 *  Elliptic curves over GF(p): generic functions
 *
 *  Copyright The Mbed TLS Contributors
 *  SPDX-License-Identifier: Apache-2.0 OR GPL-2.0-or-later
 */

/*
 * References:
 *
 * SEC1 https://www.secg.org/sec1-v2.pdf
 * GECC = Guide to Elliptic Curve Cryptography - Hankerson, Menezes, Vanstone
 * FIPS 186-3 http://csrc.nist.gov/publications/fips/fips186-3/fips_186-3.pdf
 * RFC 4492 for the related TLS structures and constants
 * - https://www.rfc-editor.org/rfc/rfc4492
 * RFC 7748 for the Curve448 and Curve25519 curve definitions
 * - https://www.rfc-editor.org/rfc/rfc7748
 *
 * [Curve25519] https://cr.yp.to/ecdh/curve25519-20060209.pdf
 *
 * [2] CORON, Jean-S'ebastien. Resistance against differential power analysis
 *     for elliptic curve cryptosystems. In : Cryptographic Hardware and
 *     Embedded Systems. Springer Berlin Heidelberg, 1999. p. 292-302.
 *     <http://link.springer.com/chapter/10.1007/3-540-48059-5_25>
 *
 * [3] HEDABOU, Mustapha, PINEL, Pierre, et B'EN'ETEAU, Lucien. A comb method to
 *     render ECC resistant against Side Channel Attacks. IACR Cryptology
 *     ePrint Archive, 2004, vol. 2004, p. 342.
 *     <http://eprint.iacr.org/2004/342.pdf>
 */

#include "common.h"

/**
 * \brief Function level alternative implementation.
 *
 * The MBEDTLS_ECP_INTERNAL_ALT macro enables alternative implementations to
 * replace certain functions in this module. The alternative implementations are
 * typically hardware accelerators and need to activate the hardware before the
 * computation starts and deactivate it after it finishes. The
 * mbedtls_internal_ecp_init() and mbedtls_internal_ecp_free() functions serve
 * this purpose.
 *
 * To preserve the correct functionality the following conditions must hold:
 *
 * - The alternative implementation must be activated by
 *   mbedtls_internal_ecp_init() before any of the replaceable functions is
 *   called.
 * - mbedtls_internal_ecp_free() must \b only be called when the alternative
 *   implementation is activated.
 * - mbedtls_internal_ecp_init() must \b not be called when the alternative
 *   implementation is activated.
 * - Public functions must not return while the alternative implementation is
 *   activated.
 * - Replaceable functions are guarded by \c MBEDTLS_ECP_XXX_ALT macros and
 *   before calling them an \code if( mbedtls_internal_ecp_grp_capable( grp ) )
 *   \endcode ensures that the alternative implementation supports the current
 *   group.
 */
#if defined(MBEDTLS_ECP_INTERNAL_ALT)
#endif

#if defined(MBEDTLS_ECP_LIGHT)

#include "mbedtls/ecp.h"
#include "mbedtls/threading.h"
#include "mbedtls/platform_util.h"
#include "mbedtls/error.h"

#include "bn_mul.h"
#include "ecp_invasive.h"

#include <string.h>

#if defined(MBEDTLS_ECP_DP_ED25519_ENABLED)
#include "mbedtls/sha512.h"
#endif

#if !defined(MBEDTLS_ECP_ALT)

#include "mbedtls/platform.h"

#include "ecp_internal_alt.h"

#if defined(MBEDTLS_SELF_TEST)
/*
 * Counts of point addition and doubling, and field multiplications.
 * Used to test resistance of point multiplication to simple timing attacks.
 */
#if defined(MBEDTLS_ECP_C)
#if defined(MBEDTLS_ECP_SHORT_WEIERSTRASS_ENABLED) || defined(MBEDTLS_ECP_MONTGOMERY_ENABLED)
static unsigned long add_count, dbl_count;
#endif /* MBEDTLS_ECP_SHORT_WEIERSTRASS_ENABLED || MBEDTLS_ECP_MONTGOMERY_ENABLED */
#endif /* MBEDTLS_ECP_C */
static unsigned long mul_count;
#endif

#if defined(MBEDTLS_ECP_RESTARTABLE)
/*
 * Maximum number of "basic operations" to be done in a row.
 *
 * Default value 0 means that ECC operations will not yield.
 * Note that regardless of the value of ecp_max_ops, always at
 * least one step is performed before yielding.
 *
 * Setting ecp_max_ops=1 can be suitable for testing purposes
 * as it will interrupt computation at all possible points.
 */
static unsigned ecp_max_ops = 0;

/*
 * Set ecp_max_ops
 */
void mbedtls_ecp_set_max_ops(unsigned max_ops)
{
    ecp_max_ops = max_ops;
}

/*
 * Check if restart is enabled
 */
int mbedtls_ecp_restart_is_enabled(void)
{
    return ecp_max_ops != 0;
}

/*
 * Restart sub-context for ecp_mul_comb()
 */
struct mbedtls_ecp_restart_mul {
    mbedtls_ecp_point R;    /* current intermediate result                  */
    size_t i;               /* current index in various loops, 0 outside    */
    mbedtls_ecp_point *T;   /* table for precomputed points                 */
    unsigned char T_size;   /* number of points in table T                  */
    enum {                  /* what were we doing last time we returned?    */
        ecp_rsm_init = 0,       /* nothing so far, dummy initial state      */
        ecp_rsm_pre_dbl,        /* precompute 2^n multiples                 */
        ecp_rsm_pre_norm_dbl,   /* normalize precomputed 2^n multiples      */
        ecp_rsm_pre_add,        /* precompute remaining points by adding    */
        ecp_rsm_pre_norm_add,   /* normalize all precomputed points         */
        ecp_rsm_comb_core,      /* ecp_mul_comb_core()                      */
        ecp_rsm_final_norm,     /* do the final normalization               */
    } state;
};

/*
 * Init restart_mul sub-context
 */
static void ecp_restart_rsm_init(mbedtls_ecp_restart_mul_ctx *ctx)
{
    mbedtls_ecp_point_init(&ctx->R);
    ctx->i = 0;
    ctx->T = NULL;
    ctx->T_size = 0;
    ctx->state = ecp_rsm_init;
}

/*
 * Free the components of a restart_mul sub-context
 */
static void ecp_restart_rsm_free(mbedtls_ecp_restart_mul_ctx *ctx)
{
    unsigned char i;

    if (ctx == NULL) {
        return;
    }

    mbedtls_ecp_point_free(&ctx->R);

    if (ctx->T != NULL) {
        for (i = 0; i < ctx->T_size; i++) {
            mbedtls_ecp_point_free(ctx->T + i);
        }
        mbedtls_free(ctx->T);
    }

    ecp_restart_rsm_init(ctx);
}

/*
 * Restart context for ecp_muladd()
 */
struct mbedtls_ecp_restart_muladd {
    mbedtls_ecp_point mP;       /* mP value                             */
    mbedtls_ecp_point R;        /* R intermediate result                */
    enum {                      /* what should we do next?              */
        ecp_rsma_mul1 = 0,      /* first multiplication                 */
        ecp_rsma_mul2,          /* second multiplication                */
        ecp_rsma_add,           /* addition                             */
        ecp_rsma_norm,          /* normalization                        */
    } state;
};

/*
 * Init restart_muladd sub-context
 */
static void ecp_restart_ma_init(mbedtls_ecp_restart_muladd_ctx *ctx)
{
    mbedtls_ecp_point_init(&ctx->mP);
    mbedtls_ecp_point_init(&ctx->R);
    ctx->state = ecp_rsma_mul1;
}

/*
 * Free the components of a restart_muladd sub-context
 */
static void ecp_restart_ma_free(mbedtls_ecp_restart_muladd_ctx *ctx)
{
    if (ctx == NULL) {
        return;
    }

    mbedtls_ecp_point_free(&ctx->mP);
    mbedtls_ecp_point_free(&ctx->R);

    ecp_restart_ma_init(ctx);
}

/*
 * Initialize a restart context
 */
void mbedtls_ecp_restart_init(mbedtls_ecp_restart_ctx *ctx)
{
    ctx->ops_done = 0;
    ctx->depth = 0;
    ctx->rsm = NULL;
    ctx->ma = NULL;
}

/*
 * Free the components of a restart context
 */
void mbedtls_ecp_restart_free(mbedtls_ecp_restart_ctx *ctx)
{
    if (ctx == NULL) {
        return;
    }

    ecp_restart_rsm_free(ctx->rsm);
    mbedtls_free(ctx->rsm);

    ecp_restart_ma_free(ctx->ma);
    mbedtls_free(ctx->ma);

    mbedtls_ecp_restart_init(ctx);
}

/*
 * Check if we can do the next step
 */
int mbedtls_ecp_check_budget(const mbedtls_ecp_group *grp,
                             mbedtls_ecp_restart_ctx *rs_ctx,
                             unsigned ops)
{
    if (rs_ctx != NULL && ecp_max_ops != 0) {
        /* scale depending on curve size: the chosen reference is 256-bit,
         * and multiplication is quadratic. Round to the closest integer. */
        if (grp->pbits >= 512) {
            ops *= 4;
        } else if (grp->pbits >= 384) {
            ops *= 2;
        }

        /* Avoid infinite loops: always allow first step.
         * Because of that, however, it's not generally true
         * that ops_done <= ecp_max_ops, so the check
         * ops_done > ecp_max_ops below is mandatory. */
        if ((rs_ctx->ops_done != 0) &&
            (rs_ctx->ops_done > ecp_max_ops ||
             ops > ecp_max_ops - rs_ctx->ops_done)) {
            return MBEDTLS_ERR_ECP_IN_PROGRESS;
        }

        /* update running count */
        rs_ctx->ops_done += ops;
    }

    return 0;
}

/* Call this when entering a function that needs its own sub-context */
#define ECP_RS_ENTER(SUB)   do {                                      \
        /* reset ops count for this call if top-level */                    \
        if (rs_ctx != NULL && rs_ctx->depth++ == 0)                        \
        rs_ctx->ops_done = 0;                                           \
                                                                        \
        /* set up our own sub-context if needed */                          \
        if (mbedtls_ecp_restart_is_enabled() &&                             \
            rs_ctx != NULL && rs_ctx->SUB == NULL)                         \
        {                                                                   \
            rs_ctx->SUB = mbedtls_calloc(1, sizeof(*rs_ctx->SUB));      \
            if (rs_ctx->SUB == NULL)                                       \
            return MBEDTLS_ERR_ECP_ALLOC_FAILED;                     \
                                                                      \
            ecp_restart_## SUB ##_init(rs_ctx->SUB);                      \
        }                                                                   \
} while (0)

/* Call this when leaving a function that needs its own sub-context */
#define ECP_RS_LEAVE(SUB)   do {                                      \
        /* clear our sub-context when not in progress (done or error) */    \
        if (rs_ctx != NULL && rs_ctx->SUB != NULL &&                        \
            ret != MBEDTLS_ERR_ECP_IN_PROGRESS)                            \
        {                                                                   \
            ecp_restart_## SUB ##_free(rs_ctx->SUB);                      \
            mbedtls_free(rs_ctx->SUB);                                    \
            rs_ctx->SUB = NULL;                                             \
        }                                                                   \
                                                                        \
        if (rs_ctx != NULL)                                                \
        rs_ctx->depth--;                                                \
} while (0)

#else /* MBEDTLS_ECP_RESTARTABLE */

#define ECP_RS_ENTER(sub)     (void) rs_ctx;
#define ECP_RS_LEAVE(sub)     (void) rs_ctx;

#endif /* MBEDTLS_ECP_RESTARTABLE */

#if defined(MBEDTLS_ECP_C)
#if defined(MBEDTLS_ECP_SHORT_WEIERSTRASS_ENABLED) || defined(MBEDTLS_ECP_MONTGOMERY_ENABLED)
static void mpi_init_many(mbedtls_mpi *arr, size_t size)
{
    while (size--) {
        mbedtls_mpi_init(arr++);
    }
}

static void mpi_free_many(mbedtls_mpi *arr, size_t size)
{
    while (size--) {
        mbedtls_mpi_free(arr++);
    }
}
#endif /* MBEDTLS_ECP_SHORT_WEIERSTRASS_ENABLED || MBEDTLS_ECP_MONTGOMERY_ENABLED */
#endif /* MBEDTLS_ECP_C */

/*
 * List of supported curves:
 *  - internal ID
 *  - TLS NamedCurve ID (RFC 4492 sec. 5.1.1, RFC 7071 sec. 2, RFC 8446 sec. 4.2.7)
 *  - size in bits
 *  - readable name
 *
 * Curves are listed in order: largest curves first, and for a given size,
 * fastest curves first.
 *
 * Reminder: update profiles in x509_crt.c and ssl_tls.c when adding a new curve!
 */
static const mbedtls_ecp_curve_info ecp_supported_curves[] =
{
#if defined(MBEDTLS_ECP_DP_SECP521R1_ENABLED)
    { MBEDTLS_ECP_DP_SECP521R1,    25,     521,    "secp521r1"         },
#endif
#if defined(MBEDTLS_ECP_DP_BP512R1_ENABLED)
    { MBEDTLS_ECP_DP_BP512R1,      28,     512,    "brainpoolP512r1"   },
#endif
#if defined(MBEDTLS_ECP_DP_SECP384R1_ENABLED)
    { MBEDTLS_ECP_DP_SECP384R1,    24,     384,    "secp384r1"         },
#endif
#if defined(MBEDTLS_ECP_DP_BP384R1_ENABLED)
    { MBEDTLS_ECP_DP_BP384R1,      27,     384,    "brainpoolP384r1"   },
#endif
#if defined(MBEDTLS_ECP_DP_SECP256R1_ENABLED)
    { MBEDTLS_ECP_DP_SECP256R1,    23,     256,    "secp256r1"         },
#endif
#if defined(MBEDTLS_ECP_DP_SECP256K1_ENABLED)
    { MBEDTLS_ECP_DP_SECP256K1,    22,     256,    "secp256k1"         },
#endif
#if defined(MBEDTLS_ECP_DP_BP256R1_ENABLED)
    { MBEDTLS_ECP_DP_BP256R1,      26,     256,    "brainpoolP256r1"   },
#endif
#if defined(MBEDTLS_ECP_DP_SECP224R1_ENABLED)
    { MBEDTLS_ECP_DP_SECP224R1,    21,     224,    "secp224r1"         },
#endif
#if defined(MBEDTLS_ECP_DP_SECP224K1_ENABLED)
    { MBEDTLS_ECP_DP_SECP224K1,    20,     224,    "secp224k1"         },
#endif
#if defined(MBEDTLS_ECP_DP_SECP192R1_ENABLED)
    { MBEDTLS_ECP_DP_SECP192R1,    19,     192,    "secp192r1"         },
#endif
#if defined(MBEDTLS_ECP_DP_SECP192K1_ENABLED)
    { MBEDTLS_ECP_DP_SECP192K1,    18,     192,    "secp192k1"         },
#endif
#if defined(MBEDTLS_ECP_DP_CURVE25519_ENABLED)
    { MBEDTLS_ECP_DP_CURVE25519,   29,     256,    "x25519"            },
#endif
#if defined(MBEDTLS_ECP_DP_CURVE448_ENABLED)
    { MBEDTLS_ECP_DP_CURVE448,     30,     448,    "x448"              },
#endif
#if defined(MBEDTLS_ECP_DP_ED25519_ENABLED)
    { MBEDTLS_ECP_DP_ED25519,      29,     256,    "ed25519"           },
#endif
    { MBEDTLS_ECP_DP_NONE,          0,     0,      NULL                },
};

#define ECP_NB_CURVES   sizeof(ecp_supported_curves) /    \
    sizeof(ecp_supported_curves[0])

static mbedtls_ecp_group_id ecp_supported_grp_id[ECP_NB_CURVES];

/*
 * List of supported curves and associated info
 */
const mbedtls_ecp_curve_info *mbedtls_ecp_curve_list(void)
{
    return ecp_supported_curves;
}

/*
 * List of supported curves, group ID only
 */
const mbedtls_ecp_group_id *mbedtls_ecp_grp_id_list(void)
{
    static int init_done = 0;

    if (!init_done) {
        size_t i = 0;
        const mbedtls_ecp_curve_info *curve_info;

        for (curve_info = mbedtls_ecp_curve_list();
             curve_info->grp_id != MBEDTLS_ECP_DP_NONE;
             curve_info++) {
            ecp_supported_grp_id[i++] = curve_info->grp_id;
        }
        ecp_supported_grp_id[i] = MBEDTLS_ECP_DP_NONE;

        init_done = 1;
    }

    return ecp_supported_grp_id;
}

/*
 * Get the curve info for the internal identifier
 */
const mbedtls_ecp_curve_info *mbedtls_ecp_curve_info_from_grp_id(mbedtls_ecp_group_id grp_id)
{
    const mbedtls_ecp_curve_info *curve_info;

    for (curve_info = mbedtls_ecp_curve_list();
         curve_info->grp_id != MBEDTLS_ECP_DP_NONE;
         curve_info++) {
        if (curve_info->grp_id == grp_id) {
            return curve_info;
        }
    }

    return NULL;
}

/*
 * Get the curve info from the TLS identifier
 */
const mbedtls_ecp_curve_info *mbedtls_ecp_curve_info_from_tls_id(uint16_t tls_id)
{
    const mbedtls_ecp_curve_info *curve_info;

    for (curve_info = mbedtls_ecp_curve_list();
         curve_info->grp_id != MBEDTLS_ECP_DP_NONE;
         curve_info++) {
        if (curve_info->tls_id == tls_id) {
            return curve_info;
        }
    }

    return NULL;
}

/*
 * Get the curve info from the name
 */
const mbedtls_ecp_curve_info *mbedtls_ecp_curve_info_from_name(const char *name)
{
    const mbedtls_ecp_curve_info *curve_info;

    if (name == NULL) {
        return NULL;
    }

    for (curve_info = mbedtls_ecp_curve_list();
         curve_info->grp_id != MBEDTLS_ECP_DP_NONE;
         curve_info++) {
        if (strcmp(curve_info->name, name) == 0) {
            return curve_info;
        }
    }

    return NULL;
}

/*
 * Get the type of a curve
 */
mbedtls_ecp_curve_type mbedtls_ecp_get_type(const mbedtls_ecp_group *grp)
{
    if (grp->G.X.p == NULL) {
        return MBEDTLS_ECP_TYPE_NONE;
    }

    if (grp->id == MBEDTLS_ECP_DP_ED25519) {
        return MBEDTLS_ECP_TYPE_EDWARDS;
    }
    if (grp->G.Y.p == NULL) {
        return MBEDTLS_ECP_TYPE_MONTGOMERY;
    } else {
        return MBEDTLS_ECP_TYPE_SHORT_WEIERSTRASS;
    }
}

/*
 * Initialize (the components of) a point
 */
void mbedtls_ecp_point_init(mbedtls_ecp_point *pt)
{
    mbedtls_mpi_init(&pt->X);
    mbedtls_mpi_init(&pt->Y);
    mbedtls_mpi_init(&pt->Z);
}

/*
 * Initialize (the components of) a group
 */
void mbedtls_ecp_group_init(mbedtls_ecp_group *grp)
{
    grp->id = MBEDTLS_ECP_DP_NONE;
    mbedtls_mpi_init(&grp->P);
    mbedtls_mpi_init(&grp->A);
    mbedtls_mpi_init(&grp->B);
    mbedtls_ecp_point_init(&grp->G);
    mbedtls_mpi_init(&grp->N);
    grp->pbits = 0;
    grp->nbits = 0;
    grp->h = 0;
    grp->modp = NULL;
    grp->t_pre = NULL;
    grp->t_post = NULL;
    grp->t_data = NULL;
    grp->T = NULL;
    grp->T_size = 0;
}

/*
 * Initialize (the components of) a key pair
 */
void mbedtls_ecp_keypair_init(mbedtls_ecp_keypair *key)
{
    mbedtls_ecp_group_init(&key->grp);
    mbedtls_mpi_init(&key->d);
    mbedtls_ecp_point_init(&key->Q);
}

/*
 * Unallocate (the components of) a point
 */
void mbedtls_ecp_point_free(mbedtls_ecp_point *pt)
{
    if (pt == NULL) {
        return;
    }

    mbedtls_mpi_free(&(pt->X));
    mbedtls_mpi_free(&(pt->Y));
    mbedtls_mpi_free(&(pt->Z));
}

/*
 * Check that the comb table (grp->T) is static initialized.
 */
static int ecp_group_is_static_comb_table(const mbedtls_ecp_group *grp)
{
#if MBEDTLS_ECP_FIXED_POINT_OPTIM == 1
    return grp->T != NULL && grp->T_size == 0;
#else
    (void) grp;
    return 0;
#endif
}

/*
 * Unallocate (the components of) a group
 */
void mbedtls_ecp_group_free(mbedtls_ecp_group *grp)
{
    size_t i;

    if (grp == NULL) {
        return;
    }

    if (grp->h != 1) {
        mbedtls_mpi_free(&grp->A);
        mbedtls_mpi_free(&grp->B);
        mbedtls_ecp_point_free(&grp->G);

#if !defined(MBEDTLS_ECP_WITH_MPI_UINT)
        mbedtls_mpi_free(&grp->N);
        mbedtls_mpi_free(&grp->P);
#endif
    }

    if (!ecp_group_is_static_comb_table(grp) && grp->T != NULL) {
        for (i = 0; i < grp->T_size; i++) {
            mbedtls_ecp_point_free(&grp->T[i]);
        }
        mbedtls_free(grp->T);
    }

    mbedtls_platform_zeroize(grp, sizeof(mbedtls_ecp_group));
}

/*
 * Unallocate (the components of) a key pair
 */
void mbedtls_ecp_keypair_free(mbedtls_ecp_keypair *key)
{
    if (key == NULL) {
        return;
    }

    mbedtls_ecp_group_free(&key->grp);
    mbedtls_mpi_free(&key->d);
    mbedtls_ecp_point_free(&key->Q);
}

/*
 * Copy the contents of a point
 */
int mbedtls_ecp_copy(mbedtls_ecp_point *P, const mbedtls_ecp_point *Q)
{
    int ret = MBEDTLS_ERR_ERROR_CORRUPTION_DETECTED;
    MBEDTLS_MPI_CHK(mbedtls_mpi_copy(&P->X, &Q->X));
    MBEDTLS_MPI_CHK(mbedtls_mpi_copy(&P->Y, &Q->Y));
    MBEDTLS_MPI_CHK(mbedtls_mpi_copy(&P->Z, &Q->Z));

cleanup:
    return ret;
}

/*
 * Copy the contents of a group object
 */
int mbedtls_ecp_group_copy(mbedtls_ecp_group *dst, const mbedtls_ecp_group *src)
{
    return mbedtls_ecp_group_load(dst, src->id);
}

/*
 * Set point to zero. This deprecated function does not work for Edwards curves
 * and will silently set the point to a wrong value in that case. Use
 * mbedtls_ecp_set_zero_ext() instead.
 */
int mbedtls_ecp_set_zero(mbedtls_ecp_point *pt)
{
    int ret = MBEDTLS_ERR_ERROR_CORRUPTION_DETECTED;
    MBEDTLS_MPI_CHK(mbedtls_mpi_lset(&pt->X, 1));
    MBEDTLS_MPI_CHK(mbedtls_mpi_lset(&pt->Y, 1));
    MBEDTLS_MPI_CHK(mbedtls_mpi_lset(&pt->Z, 0));

cleanup:
    return ret;
}

/*
 * Set point to zero.
 */
int mbedtls_ecp_set_zero_ext(const mbedtls_ecp_group *grp, mbedtls_ecp_point *pt)
{
    int ret = MBEDTLS_ERR_ERROR_CORRUPTION_DETECTED;
    if (pt == NULL) {
        return MBEDTLS_ERR_ECP_BAD_INPUT_DATA;
    }

    switch (mbedtls_ecp_get_type(grp)) {
#if defined(MBEDTLS_ECP_EDWARDS_ENABLED)
        case MBEDTLS_ECP_TYPE_EDWARDS:
            MBEDTLS_MPI_CHK(mbedtls_mpi_lset(&pt->X, 0));
            MBEDTLS_MPI_CHK(mbedtls_mpi_lset(&pt->Y, 1));
            MBEDTLS_MPI_CHK(mbedtls_mpi_lset(&pt->Z, 1));
            break;
#endif
#if defined(MBEDTLS_ECP_MONTGOMERY_ENABLED)
        case MBEDTLS_ECP_TYPE_MONTGOMERY:
            MBEDTLS_MPI_CHK(mbedtls_mpi_lset(&pt->X, 1));
            MBEDTLS_MPI_CHK(mbedtls_mpi_lset(&pt->Y, 1));
            MBEDTLS_MPI_CHK(mbedtls_mpi_lset(&pt->Z, 0));
            break;
#endif
#if defined(MBEDTLS_ECP_SHORT_WEIERSTRASS_ENABLED)
        case MBEDTLS_ECP_TYPE_SHORT_WEIERSTRASS:
            MBEDTLS_MPI_CHK(mbedtls_mpi_lset(&pt->X, 1));
            MBEDTLS_MPI_CHK(mbedtls_mpi_lset(&pt->Y, 1));
            MBEDTLS_MPI_CHK(mbedtls_mpi_lset(&pt->Z, 0));
            break;
#endif
        default:
            ret = MBEDTLS_ERR_ECP_BAD_INPUT_DATA;
    }
cleanup:
    return ret;
}

/*
 * Tell if a point is zero. This deprecated function does not work for Edwards
 * curves and will return a wrong result in that case. Use
 * mbedtls_ecp_is_zero_ext() instead.
 */
int mbedtls_ecp_is_zero(mbedtls_ecp_point *pt)
{
    return mbedtls_mpi_cmp_int(&pt->Z, 0) == 0;
}

/*
 * Tell if a point is zero.
 */
int mbedtls_ecp_is_zero_ext(const mbedtls_ecp_group *grp, mbedtls_ecp_point *pt)
{
    if (pt == NULL) {
        return MBEDTLS_ERR_ECP_BAD_INPUT_DATA;
    }

    switch (mbedtls_ecp_get_type(grp)) {
#if defined(MBEDTLS_ECP_EDWARDS_ENABLED)
        case MBEDTLS_ECP_TYPE_EDWARDS:
            return mbedtls_mpi_cmp_int(&pt->X, 0) == 0 &&
                   mbedtls_mpi_cmp_mpi(&pt->Y, &pt->Z) == 0;
#endif
#if defined(MBEDTLS_ECP_MONTGOMERY_ENABLED)
        case MBEDTLS_ECP_TYPE_MONTGOMERY:
            return mbedtls_mpi_cmp_int(&pt->Z, 0) == 0;
#endif
#if defined(MBEDTLS_ECP_SHORT_WEIERSTRASS_ENABLED)
        case MBEDTLS_ECP_TYPE_SHORT_WEIERSTRASS:
            return mbedtls_mpi_cmp_int(&pt->Z, 0) == 0;
#endif
        default:
            return MBEDTLS_ERR_ECP_BAD_INPUT_DATA;
    }
}

/*
 * Compare two points lazily
 */
int mbedtls_ecp_point_cmp(const mbedtls_ecp_point *P,
                          const mbedtls_ecp_point *Q)
{
    if (mbedtls_mpi_cmp_mpi(&P->X, &Q->X) == 0 &&
        mbedtls_mpi_cmp_mpi(&P->Y, &Q->Y) == 0 &&
        mbedtls_mpi_cmp_mpi(&P->Z, &Q->Z) == 0) {
        return 0;
    }

    return MBEDTLS_ERR_ECP_BAD_INPUT_DATA;
}

/*
 * Import a non-zero point from ASCII strings
 */
int mbedtls_ecp_point_read_string(mbedtls_ecp_point *P, int radix,
                                  const char *x, const char *y)
{
    int ret = MBEDTLS_ERR_ERROR_CORRUPTION_DETECTED;
    MBEDTLS_MPI_CHK(mbedtls_mpi_read_string(&P->X, radix, x));
    MBEDTLS_MPI_CHK(mbedtls_mpi_read_string(&P->Y, radix, y));
    MBEDTLS_MPI_CHK(mbedtls_mpi_lset(&P->Z, 1));

cleanup:
    return ret;
}

/*
 * Export a point into unsigned binary data (SEC1 2.3.3 and RFC7748)
 */
int mbedtls_ecp_point_write_binary(const mbedtls_ecp_group *grp,
                                   const mbedtls_ecp_point *P,
                                   int format, size_t *olen,
                                   unsigned char *buf, size_t buflen)
{
    int ret = MBEDTLS_ERR_ECP_FEATURE_UNAVAILABLE;
    size_t plen;

    if (format != MBEDTLS_ECP_PF_UNCOMPRESSED &&
        format != MBEDTLS_ECP_PF_COMPRESSED) {
        return MBEDTLS_ERR_ECP_BAD_INPUT_DATA;
    }

    plen = mbedtls_mpi_size(&grp->P);

    switch (mbedtls_ecp_get_type(grp)) {
#if defined(MBEDTLS_ECP_MONTGOMERY_ENABLED)
        case MBEDTLS_ECP_TYPE_MONTGOMERY:
            (void) format; /* Montgomery curves always use the same point format */
            *olen = plen;
            if (buflen < *olen) {
                return MBEDTLS_ERR_ECP_BUFFER_TOO_SMALL;
            }

            MBEDTLS_MPI_CHK(mbedtls_mpi_write_binary_le(&P->X, buf, plen));
            break;
#endif
#if defined(MBEDTLS_ECP_SHORT_WEIERSTRASS_ENABLED)
        case MBEDTLS_ECP_TYPE_SHORT_WEIERSTRASS:
            /*
             * Common case: P == 0
             */
            if (mbedtls_mpi_cmp_int(&P->Z, 0) == 0) {
                if (buflen < 1) {
                    return MBEDTLS_ERR_ECP_BUFFER_TOO_SMALL;
                }

                buf[0] = 0x00;
                *olen = 1;

                return 0;
            }

            if (format == MBEDTLS_ECP_PF_UNCOMPRESSED) {
                *olen = 2 * plen + 1;

                if (buflen < *olen) {
                    return MBEDTLS_ERR_ECP_BUFFER_TOO_SMALL;
                }

                buf[0] = 0x04;
                MBEDTLS_MPI_CHK(mbedtls_mpi_write_binary(&P->X, buf + 1, plen));
                MBEDTLS_MPI_CHK(mbedtls_mpi_write_binary(&P->Y, buf + 1 + plen, plen));
            } else if (format == MBEDTLS_ECP_PF_COMPRESSED) {
                *olen = plen + 1;

                if (buflen < *olen) {
                    return MBEDTLS_ERR_ECP_BUFFER_TOO_SMALL;
                }

                buf[0] = 0x02 + mbedtls_mpi_get_bit(&P->Y, 0);
                MBEDTLS_MPI_CHK(mbedtls_mpi_write_binary(&P->X, buf + 1, plen));
            }
            break;
#endif
#if defined(MBEDTLS_ECP_EDWARDS_ENABLED)
        case MBEDTLS_ECP_TYPE_EDWARDS: {
            mbedtls_mpi q;
            /* Only the compressed format is defined for Edwards curves. */
            (void) format;

            /* We need to add an extra bit to store the least significant bit of X. */
            plen = (grp->pbits + 1 + 7) >> 3;

            *olen = plen;
            if (buflen < *olen) {
                return MBEDTLS_ERR_ECP_BUFFER_TOO_SMALL;
            }

            mbedtls_mpi_init(&q);
            if ((ret = mbedtls_ecp_point_encode(grp, &q, P)) != 0) {
                mbedtls_mpi_free(&q);
                goto cleanup;
            }

            ret = mbedtls_mpi_write_binary_le(&q, buf, plen);
            mbedtls_mpi_free(&q);
            if (ret != 0) {
                goto cleanup;
            }
            break;
        }
#endif
        default:
            break;
    }

cleanup:
    return ret;
}

#if defined(MBEDTLS_ECP_EDWARDS_ENABLED)
/*
 * Import and Edward point from binary data (RFC8032)
 */
static int mbedtls_ecp_point_read_binary_edwards(const mbedtls_ecp_group *grp,
                                                 mbedtls_ecp_point *pt,
                                                 const unsigned char *buf, size_t ilen);
#endif

#if defined(MBEDTLS_ECP_SHORT_WEIERSTRASS_ENABLED)
static int mbedtls_ecp_sw_derive_y(const mbedtls_ecp_group *grp,
                                   const mbedtls_mpi *X,
                                   mbedtls_mpi *Y,
                                   int parity_bit);
#endif /* MBEDTLS_ECP_SHORT_WEIERSTRASS_ENABLED */

/*
 * Import a point from unsigned binary data (SEC1 2.3.4 and RFC7748)
 */
int mbedtls_ecp_point_read_binary(const mbedtls_ecp_group *grp,
                                  mbedtls_ecp_point *pt,
                                  const unsigned char *buf, size_t ilen)
{
    int ret = MBEDTLS_ERR_ECP_FEATURE_UNAVAILABLE;
    size_t plen;
    if (ilen < 1) {
        return MBEDTLS_ERR_ECP_BAD_INPUT_DATA;
    }

    plen = mbedtls_mpi_size(&grp->P);

    switch (mbedtls_ecp_get_type(grp)) {
#if defined(MBEDTLS_ECP_MONTGOMERY_ENABLED)
        case MBEDTLS_ECP_TYPE_MONTGOMERY:
            if (plen != ilen) {
                return MBEDTLS_ERR_ECP_BAD_INPUT_DATA;
            }

            MBEDTLS_MPI_CHK(mbedtls_mpi_read_binary_le(&pt->X, buf, plen));
            mbedtls_mpi_free(&pt->Y);

            if (grp->id == MBEDTLS_ECP_DP_CURVE25519) {
                /* Set most significant bit to 0 as prescribed in RFC7748 §5 */
                MBEDTLS_MPI_CHK(mbedtls_mpi_set_bit(&pt->X, plen * 8 - 1, 0));
            }

            MBEDTLS_MPI_CHK(mbedtls_mpi_lset(&pt->Z, 1));
            break;
#endif
#if defined(MBEDTLS_ECP_SHORT_WEIERSTRASS_ENABLED)
        case MBEDTLS_ECP_TYPE_SHORT_WEIERSTRASS:
            if (buf[0] == 0x00) {
                if (ilen == 1) {
                    return mbedtls_ecp_set_zero_ext(grp, pt);
                } else {
                    return MBEDTLS_ERR_ECP_BAD_INPUT_DATA;
                }
            }

            if (ilen < 1 + plen) {
                return MBEDTLS_ERR_ECP_BAD_INPUT_DATA;
            }

            MBEDTLS_MPI_CHK(mbedtls_mpi_read_binary(&pt->X, buf + 1, plen));
            MBEDTLS_MPI_CHK(mbedtls_mpi_lset(&pt->Z, 1));

            if (buf[0] == 0x04) {
                /* format == MBEDTLS_ECP_PF_UNCOMPRESSED */
                if (ilen != 1 + plen * 2) {
                    return MBEDTLS_ERR_ECP_BAD_INPUT_DATA;
                }
                return mbedtls_mpi_read_binary(&pt->Y, buf + 1 + plen, plen);
            } else if (buf[0] == 0x02 || buf[0] == 0x03) {
                /* format == MBEDTLS_ECP_PF_COMPRESSED */
                if (ilen != 1 + plen) {
                    return MBEDTLS_ERR_ECP_BAD_INPUT_DATA;
                }
                return mbedtls_ecp_sw_derive_y(grp, &pt->X, &pt->Y,
                                               (buf[0] & 1));
            } else {
                return MBEDTLS_ERR_ECP_BAD_INPUT_DATA;
            }
            break;
#endif
#if defined(MBEDTLS_ECP_EDWARDS_ENABLED)
        case MBEDTLS_ECP_TYPE_EDWARDS:
            (void) plen;
            MBEDTLS_MPI_CHK(mbedtls_ecp_point_read_binary_edwards(grp, pt, buf, ilen));
            break;
#endif
        default:
            break;
    }

cleanup:
    return ret;
}

/*
 * Import a point from a TLS ECPoint record (RFC 4492)
 *      struct {
 *          opaque point <1..2^8-1>;
 *      } ECPoint;
 */
int mbedtls_ecp_tls_read_point(const mbedtls_ecp_group *grp,
                               mbedtls_ecp_point *pt,
                               const unsigned char **buf, size_t buf_len)
{
    unsigned char data_len;
    const unsigned char *buf_start;
    /*
     * We must have at least two bytes (1 for length, at least one for data)
     */
    if (buf_len < 2) {
        return MBEDTLS_ERR_ECP_BAD_INPUT_DATA;
    }

    data_len = *(*buf)++;
    if (data_len < 1 || data_len > buf_len - 1) {
        return MBEDTLS_ERR_ECP_BAD_INPUT_DATA;
    }

    /*
     * Save buffer start for read_binary and update buf
     */
    buf_start = *buf;
    *buf += data_len;

    return mbedtls_ecp_point_read_binary(grp, pt, buf_start, data_len);
}

/*
 * Export a point as a TLS ECPoint record (RFC 4492)
 *      struct {
 *          opaque point <1..2^8-1>;
 *      } ECPoint;
 */
int mbedtls_ecp_tls_write_point(const mbedtls_ecp_group *grp, const mbedtls_ecp_point *pt,
                                int format, size_t *olen,
                                unsigned char *buf, size_t blen)
{
    int ret = MBEDTLS_ERR_ERROR_CORRUPTION_DETECTED;
    if (format != MBEDTLS_ECP_PF_UNCOMPRESSED &&
        format != MBEDTLS_ECP_PF_COMPRESSED) {
        return MBEDTLS_ERR_ECP_BAD_INPUT_DATA;
    }

    /*
     * buffer length must be at least one, for our length byte
     */
    if (blen < 1) {
        return MBEDTLS_ERR_ECP_BAD_INPUT_DATA;
    }

    if ((ret = mbedtls_ecp_point_write_binary(grp, pt, format,
                                              olen, buf + 1, blen - 1)) != 0) {
        return ret;
    }

    /*
     * write length to the first byte and update total length
     */
    buf[0] = (unsigned char) *olen;
    ++*olen;

    return 0;
}

/*
 * Set a group from an ECParameters record (RFC 4492)
 */
int mbedtls_ecp_tls_read_group(mbedtls_ecp_group *grp,
                               const unsigned char **buf, size_t len)
{
    int ret = MBEDTLS_ERR_ERROR_CORRUPTION_DETECTED;
    mbedtls_ecp_group_id grp_id;
    if ((ret = mbedtls_ecp_tls_read_group_id(&grp_id, buf, len)) != 0) {
        return ret;
    }

    return mbedtls_ecp_group_load(grp, grp_id);
}

/*
 * Read a group id from an ECParameters record (RFC 4492) and convert it to
 * mbedtls_ecp_group_id.
 */
int mbedtls_ecp_tls_read_group_id(mbedtls_ecp_group_id *grp,
                                  const unsigned char **buf, size_t len)
{
    uint16_t tls_id;
    const mbedtls_ecp_curve_info *curve_info;
    /*
     * We expect at least three bytes (see below)
     */
    if (len < 3) {
        return MBEDTLS_ERR_ECP_BAD_INPUT_DATA;
    }

    /*
     * First byte is curve_type; only named_curve is handled
     */
    if (*(*buf)++ != MBEDTLS_ECP_TLS_NAMED_CURVE) {
        return MBEDTLS_ERR_ECP_BAD_INPUT_DATA;
    }

    /*
     * Next two bytes are the namedcurve value
     */
    tls_id = MBEDTLS_GET_UINT16_BE(*buf, 0);
    *buf += 2;

    if ((curve_info = mbedtls_ecp_curve_info_from_tls_id(tls_id)) == NULL) {
        return MBEDTLS_ERR_ECP_FEATURE_UNAVAILABLE;
    }

    *grp = curve_info->grp_id;

    return 0;
}

/*
 * Write the ECParameters record corresponding to a group (RFC 4492)
 */
int mbedtls_ecp_tls_write_group(const mbedtls_ecp_group *grp, size_t *olen,
                                unsigned char *buf, size_t blen)
{
    const mbedtls_ecp_curve_info *curve_info;
    if ((curve_info = mbedtls_ecp_curve_info_from_grp_id(grp->id)) == NULL) {
        return MBEDTLS_ERR_ECP_BAD_INPUT_DATA;
    }

    /*
     * We are going to write 3 bytes (see below)
     */
    *olen = 3;
    if (blen < *olen) {
        return MBEDTLS_ERR_ECP_BUFFER_TOO_SMALL;
    }

    /*
     * First byte is curve_type, always named_curve
     */
    *buf++ = MBEDTLS_ECP_TLS_NAMED_CURVE;

    /*
     * Next two bytes are the namedcurve value
     */
    MBEDTLS_PUT_UINT16_BE(curve_info->tls_id, buf, 0);

    return 0;
}

/*
 * Wrapper around fast quasi-modp functions, with fall-back to mbedtls_mpi_mod_mpi.
 * See the documentation of struct mbedtls_ecp_group.
 *
 * This function is in the critial loop for mbedtls_ecp_mul, so pay attention to perf.
 */
static int ecp_modp(mbedtls_mpi *N, const mbedtls_ecp_group *grp)
{
    int ret = MBEDTLS_ERR_ERROR_CORRUPTION_DETECTED;

    if (grp->modp == NULL) {
        return mbedtls_mpi_mod_mpi(N, N, &grp->P);
    }

    /* N->s < 0 is a much faster test, which fails only if N is 0 */
    if ((N->s < 0 && mbedtls_mpi_cmp_int(N, 0) != 0) ||
        mbedtls_mpi_bitlen(N) > 2 * grp->pbits) {
        return MBEDTLS_ERR_ECP_BAD_INPUT_DATA;
    }

    MBEDTLS_MPI_CHK(grp->modp(N));

    /* N->s < 0 is a much faster test, which fails only if N is 0 */
    while (N->s < 0 && mbedtls_mpi_cmp_int(N, 0) != 0) {
        MBEDTLS_MPI_CHK(mbedtls_mpi_add_mpi(N, N, &grp->P));
    }

    while (mbedtls_mpi_cmp_mpi(N, &grp->P) >= 0) {
        /* we known P, N and the result are positive */
        MBEDTLS_MPI_CHK(mbedtls_mpi_sub_abs(N, N, &grp->P));
    }

cleanup:
    return ret;
}

/*
 * Fast mod-p functions expect their argument to be in the 0..p^2 range.
 *
 * In order to guarantee that, we need to ensure that operands of
 * mbedtls_mpi_mul_mpi are in the 0..p range. So, after each operation we will
 * bring the result back to this range.
 *
 * The following macros are shortcuts for doing that.
 */

/*
 * Reduce a mbedtls_mpi mod p in-place, general case, to use after mbedtls_mpi_mul_mpi
 */
#if defined(MBEDTLS_SELF_TEST)
#define INC_MUL_COUNT   mul_count++;
#else
#define INC_MUL_COUNT
#endif

#define MOD_MUL(N)                                                    \
    do                                                                  \
    {                                                                   \
        MBEDTLS_MPI_CHK(ecp_modp(&(N), grp));                       \
        INC_MUL_COUNT                                                   \
    } while (0)

static inline int mbedtls_mpi_mul_mod(const mbedtls_ecp_group *grp,
                                      mbedtls_mpi *X,
                                      const mbedtls_mpi *A,
                                      const mbedtls_mpi *B)
{
    int ret = MBEDTLS_ERR_ERROR_CORRUPTION_DETECTED;
    MBEDTLS_MPI_CHK(mbedtls_mpi_mul_mpi(X, A, B));
    MOD_MUL(*X);
cleanup:
    return ret;
}

/*
 * Reduce a mbedtls_mpi mod p in-place, to use after mbedtls_mpi_sub_mpi
 * N->s < 0 is a very fast test, which fails only if N is 0
 */
#define MOD_SUB(N)                                                          \
    do {                                                                      \
        while ((N)->s < 0 && mbedtls_mpi_cmp_int((N), 0) != 0)             \
        MBEDTLS_MPI_CHK(mbedtls_mpi_add_mpi((N), (N), &grp->P));      \
    } while (0)

<<<<<<< HEAD
#if (defined(MBEDTLS_ECP_SHORT_WEIERSTRASS_ENABLED) && \
    !(defined(MBEDTLS_ECP_NO_FALLBACK) && \
    defined(MBEDTLS_ECP_DOUBLE_JAC_ALT) && \
    defined(MBEDTLS_ECP_ADD_MIXED_ALT))) || \
    (defined(MBEDTLS_ECP_MONTGOMERY_ENABLED) && \
    !(defined(MBEDTLS_ECP_NO_FALLBACK) && \
    defined(MBEDTLS_ECP_DOUBLE_ADD_MXZ_ALT))) || \
    (defined(MBEDTLS_ECP_EDWARDS_ENABLED) && \
    !(defined(MBEDTLS_ECP_NO_FALLBACK) && \
    defined(MBEDTLS_ECP_DOUBLE_ADD_EDXYZ_ALT)))
=======
MBEDTLS_MAYBE_UNUSED
>>>>>>> 3a6059be
static inline int mbedtls_mpi_sub_mod(const mbedtls_ecp_group *grp,
                                      mbedtls_mpi *X,
                                      const mbedtls_mpi *A,
                                      const mbedtls_mpi *B)
{
    int ret = MBEDTLS_ERR_ERROR_CORRUPTION_DETECTED;
    MBEDTLS_MPI_CHK(mbedtls_mpi_sub_mpi(X, A, B));
    MOD_SUB(X);
cleanup:
    return ret;
}

/*
 * Reduce a mbedtls_mpi mod p in-place, to use after mbedtls_mpi_add_mpi and mbedtls_mpi_mul_int.
 * We known P, N and the result are positive, so sub_abs is correct, and
 * a bit faster.
 */
#define MOD_ADD(N)                                                   \
    while (mbedtls_mpi_cmp_mpi((N), &grp->P) >= 0)                  \
    MBEDTLS_MPI_CHK(mbedtls_mpi_sub_abs((N), (N), &grp->P))

static inline int mbedtls_mpi_add_mod(const mbedtls_ecp_group *grp,
                                      mbedtls_mpi *X,
                                      const mbedtls_mpi *A,
                                      const mbedtls_mpi *B)
{
    int ret = MBEDTLS_ERR_ERROR_CORRUPTION_DETECTED;
    MBEDTLS_MPI_CHK(mbedtls_mpi_add_mpi(X, A, B));
    MOD_ADD(X);
cleanup:
    return ret;
}

<<<<<<< HEAD
#if defined(MBEDTLS_ECP_SHORT_WEIERSTRASS_ENABLED) || defined(MBEDTLS_ECP_EDWARDS_ENABLED)
#if defined(MBEDTLS_ECP_C)
#if defined(MBEDTLS_ECP_SHORT_WEIERSTRASS_ENABLED)
=======
MBEDTLS_MAYBE_UNUSED
>>>>>>> 3a6059be
static inline int mbedtls_mpi_mul_int_mod(const mbedtls_ecp_group *grp,
                                          mbedtls_mpi *X,
                                          const mbedtls_mpi *A,
                                          mbedtls_mpi_uint c)
{
    int ret = MBEDTLS_ERR_ERROR_CORRUPTION_DETECTED;

    MBEDTLS_MPI_CHK(mbedtls_mpi_mul_int(X, A, c));
    MOD_ADD(X);
cleanup:
    return ret;
}
#endif /* MBEDTLS_ECP_SHORT_WEIERSTRASS_ENABLED */
#endif /* MBEDTLS_ECP_C */

MBEDTLS_MAYBE_UNUSED
static inline int mbedtls_mpi_sub_int_mod(const mbedtls_ecp_group *grp,
                                          mbedtls_mpi *X,
                                          const mbedtls_mpi *A,
                                          mbedtls_mpi_uint c)
{
    int ret = MBEDTLS_ERR_ERROR_CORRUPTION_DETECTED;

    MBEDTLS_MPI_CHK(mbedtls_mpi_sub_int(X, A, c));
    MOD_SUB(X);
cleanup:
    return ret;
}
#endif /* MBEDTLS_ECP_SHORT_WEIERSTRASS_ENABLED || MBEDTLS_ECP_EDWARDS_ENABLED */

#define MPI_ECP_SUB_INT(X, A, c)             \
    MBEDTLS_MPI_CHK(mbedtls_mpi_sub_int_mod(grp, X, A, c))

<<<<<<< HEAD
#if defined(MBEDTLS_ECP_C)
#if defined(MBEDTLS_ECP_SHORT_WEIERSTRASS_ENABLED) && \
    !(defined(MBEDTLS_ECP_NO_FALLBACK) && \
    defined(MBEDTLS_ECP_DOUBLE_JAC_ALT) && \
    defined(MBEDTLS_ECP_ADD_MIXED_ALT)) || \
    (defined(MBEDTLS_ECP_EDWARDS_ENABLED) && \
    !(defined(MBEDTLS_ECP_NO_FALLBACK) && \
    defined(MBEDTLS_ECP_ADD_MIXED_ALT)))
=======
MBEDTLS_MAYBE_UNUSED
>>>>>>> 3a6059be
static inline int mbedtls_mpi_shift_l_mod(const mbedtls_ecp_group *grp,
                                          mbedtls_mpi *X,
                                          size_t count)
{
    int ret = MBEDTLS_ERR_ERROR_CORRUPTION_DETECTED;
    MBEDTLS_MPI_CHK(mbedtls_mpi_shift_l(X, count));
    MOD_ADD(X);
cleanup:
    return ret;
}
<<<<<<< HEAD
#endif \
    /* All functions referencing mbedtls_mpi_shift_l_mod() are alt-implemented without fallback */
#endif /* MBEDTLS_ECP_C */
=======
>>>>>>> 3a6059be

/*
 * Macro wrappers around ECP modular arithmetic
 *
 * Currently, these wrappers are defined via the bignum module.
 */

#define MPI_ECP_ADD(X, A, B)                                                  \
    MBEDTLS_MPI_CHK(mbedtls_mpi_add_mod(grp, X, A, B))

#define MPI_ECP_SUB(X, A, B)                                                  \
    MBEDTLS_MPI_CHK(mbedtls_mpi_sub_mod(grp, X, A, B))

#define MPI_ECP_MUL(X, A, B)                                                  \
    MBEDTLS_MPI_CHK(mbedtls_mpi_mul_mod(grp, X, A, B))

#define MPI_ECP_SQR(X, A)                                                     \
    MBEDTLS_MPI_CHK(mbedtls_mpi_mul_mod(grp, X, A, A))

#define MPI_ECP_MUL_INT(X, A, c)                                              \
    MBEDTLS_MPI_CHK(mbedtls_mpi_mul_int_mod(grp, X, A, c))

#define MPI_ECP_INV(dst, src)                                                 \
    MBEDTLS_MPI_CHK(mbedtls_mpi_inv_mod((dst), (src), &grp->P))

#define MPI_ECP_MOV(X, A)                                                     \
    MBEDTLS_MPI_CHK(mbedtls_mpi_copy(X, A))

#define MPI_ECP_SHIFT_L(X, count)                                             \
    MBEDTLS_MPI_CHK(mbedtls_mpi_shift_l_mod(grp, X, count))

#define MPI_ECP_LSET(X, c)                                                    \
    MBEDTLS_MPI_CHK(mbedtls_mpi_lset(X, c))

#define MPI_ECP_CMP_INT(X, c)                                                 \
    mbedtls_mpi_cmp_int(X, c)

#define MPI_ECP_CMP(X, Y)                                                     \
    mbedtls_mpi_cmp_mpi(X, Y)

/* Needs f_rng, p_rng to be defined. */
#define MPI_ECP_RAND(X)                                                       \
    MBEDTLS_MPI_CHK(mbedtls_mpi_random((X), 2, &grp->P, f_rng, p_rng))

/* Conditional negation
 * Needs grp and a temporary MPI tmp to be defined. */
#define MPI_ECP_COND_NEG(X, cond)                                        \
    do                                                                     \
    {                                                                      \
        unsigned char nonzero = mbedtls_mpi_cmp_int((X), 0) != 0;        \
        MBEDTLS_MPI_CHK(mbedtls_mpi_sub_mpi(&tmp, &grp->P, (X)));      \
        MBEDTLS_MPI_CHK(mbedtls_mpi_safe_cond_assign((X), &tmp,          \
                                                     nonzero & cond)); \
    } while (0)

#define MPI_ECP_NEG(X) MPI_ECP_COND_NEG((X), 1)

#define MPI_ECP_VALID(X)                      \
    ((X)->p != NULL)

#define MPI_ECP_COND_ASSIGN(X, Y, cond)       \
    MBEDTLS_MPI_CHK(mbedtls_mpi_safe_cond_assign((X), (Y), (cond)))

#define MPI_ECP_COND_SWAP(X, Y, cond)       \
    MBEDTLS_MPI_CHK(mbedtls_mpi_safe_cond_swap((X), (Y), (cond)))

#if defined(MBEDTLS_ECP_SHORT_WEIERSTRASS_ENABLED)

/*
 * Computes the right-hand side of the Short Weierstrass equation
 * RHS = X^3 + A X + B
 */
static int ecp_sw_rhs(const mbedtls_ecp_group *grp,
                      mbedtls_mpi *rhs,
                      const mbedtls_mpi *X)
{
    int ret;

    /* Compute X^3 + A X + B as X (X^2 + A) + B */
    MPI_ECP_SQR(rhs, X);

    /* Special case for A = -3 */
    if (mbedtls_ecp_group_a_is_minus_3(grp)) {
        MPI_ECP_SUB_INT(rhs, rhs, 3);
    } else {
        MPI_ECP_ADD(rhs, rhs, &grp->A);
    }

    MPI_ECP_MUL(rhs, rhs, X);
    MPI_ECP_ADD(rhs, rhs, &grp->B);

cleanup:
    return ret;
}

/*
 * Derive Y from X and a parity bit
 */
static int mbedtls_ecp_sw_derive_y(const mbedtls_ecp_group *grp,
                                   const mbedtls_mpi *X,
                                   mbedtls_mpi *Y,
                                   int parity_bit)
{
    /* w = y^2 = x^3 + ax + b
     * y = sqrt(w) = w^((p+1)/4) mod p   (for prime p where p = 3 mod 4)
     *
     * Note: this method for extracting square root does not validate that w
     * was indeed a square so this function will return garbage in Y if X
     * does not correspond to a point on the curve.
     */

    /* Check prerequisite p = 3 mod 4 */
    if (mbedtls_mpi_get_bit(&grp->P, 0) != 1 ||
        mbedtls_mpi_get_bit(&grp->P, 1) != 1) {
        return MBEDTLS_ERR_ECP_FEATURE_UNAVAILABLE;
    }

    int ret;
    mbedtls_mpi exp;
    mbedtls_mpi_init(&exp);

    /* use Y to store intermediate result, actually w above */
    MBEDTLS_MPI_CHK(ecp_sw_rhs(grp, Y, X));

    /* w = y^2 */ /* Y contains y^2 intermediate result */
    /* exp = ((p+1)/4) */
    MBEDTLS_MPI_CHK(mbedtls_mpi_add_int(&exp, &grp->P, 1));
    MBEDTLS_MPI_CHK(mbedtls_mpi_shift_r(&exp, 2));
    /* sqrt(w) = w^((p+1)/4) mod p   (for prime p where p = 3 mod 4) */
    MBEDTLS_MPI_CHK(mbedtls_mpi_exp_mod(Y, Y /*y^2*/, &exp, &grp->P, NULL));

    /* check parity bit match or else invert Y */
    /* This quick inversion implementation is valid because Y != 0 for all
     * Short Weierstrass curves supported by mbedtls, as each supported curve
     * has an order that is a large prime, so each supported curve does not
     * have any point of order 2, and a point with Y == 0 would be of order 2 */
    if (mbedtls_mpi_get_bit(Y, 0) != parity_bit) {
        MBEDTLS_MPI_CHK(mbedtls_mpi_sub_mpi(Y, &grp->P, Y));
    }

cleanup:

    mbedtls_mpi_free(&exp);
    return ret;
}
#endif /* MBEDTLS_ECP_SHORT_WEIERSTRASS_ENABLED */

#if defined(MBEDTLS_ECP_EDWARDS_ENABLED)
/* sqrt(-1) aka 2^((p-1)/4) */
static const unsigned char ed25519_sqrt_m1[] = {
    0x2B, 0x83, 0x24, 0x80, 0x4F, 0xC1, 0xDF, 0x0B,
    0x2B, 0x4D, 0x00, 0x99, 0x3D, 0xFB, 0xD7, 0xA7,
    0x2F, 0x43, 0x18, 0x06, 0xAD, 0x2F, 0xE4, 0x78,
    0xC4, 0xEE, 0x1B, 0x27, 0x4A, 0x0E, 0xA0, 0xB0,
};

int mbedtls_ecp_point_encode(const mbedtls_ecp_group *grp,
                             mbedtls_mpi *q,
                             const mbedtls_ecp_point *pt)
{
    int ret = MBEDTLS_ERR_MPI_BAD_INPUT_DATA;

    if (mbedtls_ecp_get_type(grp) != MBEDTLS_ECP_TYPE_EDWARDS) {
        return MBEDTLS_ERR_ECP_FEATURE_UNAVAILABLE;
    }

    if (mbedtls_mpi_cmp_int(&pt->Z, 1) != 0) {
        return MBEDTLS_ERR_MPI_BAD_INPUT_DATA;
    }

    MBEDTLS_MPI_CHK(mbedtls_mpi_copy(q, &pt->Y));

    /* From 5.1.2, we shall copy LSB of x to the MSB of y */
    if (mbedtls_mpi_get_bit(&pt->X, 0)) {
        MBEDTLS_MPI_CHK(mbedtls_mpi_set_bit(q, grp->pbits, 1));
    }

cleanup:
    return ret;
}

int mbedtls_ecp_point_decode(const mbedtls_ecp_group *grp,
                             mbedtls_ecp_point *pt,
                             const mbedtls_mpi *q)
{
    int ret = MBEDTLS_ERR_ECP_BAD_INPUT_DATA;
    mbedtls_mpi u, v, t;
    mbedtls_mpi_uint r;
    size_t plen;
    int x_0;

    if (mbedtls_ecp_get_type(grp) != MBEDTLS_ECP_TYPE_EDWARDS) {
        return MBEDTLS_ERR_ECP_FEATURE_UNAVAILABLE;
    }

    mbedtls_mpi_init(&u);
    mbedtls_mpi_init(&v);
    mbedtls_mpi_init(&t);

    plen = (mbedtls_mpi_bitlen(&grp->P) + 1 + 7) >> 3;
    MBEDTLS_MPI_CHK(mbedtls_mpi_copy(&pt->Y, q));
    /* High bit of last digit is the least significant bit of the
     * x-coordinate. Save it and clear it. */
    x_0 = mbedtls_mpi_get_bit(&pt->Y, (plen * 8) - 1);
    MBEDTLS_MPI_CHK(mbedtls_mpi_set_bit(&pt->Y, (plen * 8) - 1, 0));

    /* If the resulting y-coordinate is >= p, decoding fails. */
    if (mbedtls_mpi_cmp_mpi(&pt->Y, &grp->P) >= 0) {
        ret = MBEDTLS_ERR_MPI_BAD_INPUT_DATA;
        goto cleanup;
    }

    /* To recover the x-coordinates, the curve equation implies
       x^2 = (y^2 - 1) / (d y^2 - a) (mod p). The denominator is always
       non-zero mod p. Let u = y^2 - 1 and v = d y^2 - a. */

    MPI_ECP_MUL(&u, &pt->Y,  &pt->Y);
    MPI_ECP_MUL(&v, &grp->B, &u);
    MPI_ECP_SUB(&v, &v,      &grp->A);
    MPI_ECP_SUB_INT(&u, &u, 1);

    /* We use different algorithm to compute the square root of (u/v)
     * depending on p (mod 8). */
    MBEDTLS_MPI_CHK(mbedtls_mpi_mod_int(&r, &grp->P, 8));

    if (r == 3 || r == 7) {
        /* This corresponds to p = 3 (mod 4) and for instance Ed448. *
         * The candidate root is x = sqrt(u/v) = u (u v)^((p-3)/4) */
        MPI_ECP_MUL(&pt->X,  &u, &v);
        MPI_ECP_SUB_INT(&t, &grp->P, 3);
        MBEDTLS_MPI_CHK(mbedtls_mpi_shift_r(&t, 2));
        MBEDTLS_MPI_CHK(mbedtls_mpi_exp_mod(&pt->X, &pt->X, &t, &grp->P, NULL));
        MPI_ECP_MUL(&pt->X, &pt->X, &u);

        /* If v * x^2 = u (mod p), the recovered x-coordinate is x. Otherwise,
         * no square root exists, and the decoding fails. */
        MPI_ECP_MUL(&t,   &pt->X,   &pt->X);
        MPI_ECP_MUL(&t,   &t,      &v);
        if (mbedtls_mpi_cmp_mpi(&t, &u) != 0) {
            ret = MBEDTLS_ERR_MPI_BAD_INPUT_DATA;
            goto cleanup;
        }
    } else if (r == 5) {
        /* This corresponds for instance to Ed25519. The candidate root is
         * x = sqrt(u/v) = u (u v)^((p-5)/8) */
        MPI_ECP_MUL(&pt->X,  &u, &v);
        MPI_ECP_SUB_INT(&t, &grp->P, 5);
        MBEDTLS_MPI_CHK(mbedtls_mpi_shift_r(&t, 3));
        MBEDTLS_MPI_CHK(mbedtls_mpi_exp_mod(&pt->X, &pt->X, &t, &grp->P, NULL));
        MPI_ECP_MUL(&pt->X, &pt->X, &u);

        /* If v * x^2 = u (mod p), x is a square root. */
        MPI_ECP_MUL(&t,   &pt->X,   &pt->X);
        MPI_ECP_MUL(&t,   &t,      &v);
        if (mbedtls_mpi_cmp_mpi(&t, &u) != 0) {
            /* Otherwise if v x^2 = -u (mod p), x * 2^((p-1)/4) is a square
             * root. */
            MBEDTLS_MPI_CHK(mbedtls_mpi_sub_mpi(&t, &grp->P, &t));
            if (mbedtls_mpi_cmp_mpi(&t, &u) != 0) {
                /* Otherwise decoding fails. */
                ret = MBEDTLS_ERR_MPI_BAD_INPUT_DATA;
                goto cleanup;
            }

            /* x *= 2^((p-1)/4) */
            MBEDTLS_MPI_CHK(mbedtls_mpi_read_binary(&t,
                                                    ed25519_sqrt_m1, sizeof(ed25519_sqrt_m1)));
            MPI_ECP_MUL(&pt->X, &pt->X, &t);
        }
    } else {
        /* Not implemented for p = 1 (mod 8). */
        ret = MBEDTLS_ERR_ECP_FEATURE_UNAVAILABLE;
        goto cleanup;
    }

    /* Use the x_0 bit to select the right square root. */
    if (mbedtls_mpi_cmp_int(&pt->X, 0) == 0 && x_0 == 1) {
        ret = MBEDTLS_ERR_MPI_BAD_INPUT_DATA;
        goto cleanup;
    }
    if (mbedtls_mpi_get_bit(&pt->X, 0) != x_0) {
        MBEDTLS_MPI_CHK(mbedtls_mpi_sub_mpi(&pt->X, &grp->P, &pt->X));
    }

    /* Set Z to 1 in projective coordinates. */
    MBEDTLS_MPI_CHK(mbedtls_mpi_lset(&pt->Z, 1));

cleanup:
    mbedtls_mpi_free(&u); mbedtls_mpi_free(&v); mbedtls_mpi_free(&t);
    return ret;
}
/*
 * Import and Edward point from binary data (RFC8032)
 */
static int mbedtls_ecp_point_read_binary_edwards(const mbedtls_ecp_group *grp,
                                                 mbedtls_ecp_point *pt,
                                                 const unsigned char *buf, size_t ilen)
{
    int ret = MBEDTLS_ERR_ECP_BAD_INPUT_DATA;
    size_t plen;
    mbedtls_mpi q;

    mbedtls_mpi_init(&q);

    /* We need to add an extra bit to store the least significant bit of X. */
    plen = (mbedtls_mpi_bitlen(&grp->P) + 1 + 7) >> 3;

    if (plen != ilen) {
        return MBEDTLS_ERR_ECP_BAD_INPUT_DATA;
    }

    /* Interpret the string as an integer in little-endian representation. */
    MBEDTLS_MPI_CHK(mbedtls_mpi_read_binary_le(&q, buf, plen));
    ret = mbedtls_ecp_point_decode(grp, pt, &q);

cleanup:
    mbedtls_mpi_free(&q);
    return ret;
}
#endif /* MBEDTLS_ECP_EDWARDS_ENABLED */

#if defined(MBEDTLS_ECP_C)
#if defined(MBEDTLS_ECP_SHORT_WEIERSTRASS_ENABLED)
/*
 * For curves in short Weierstrass form, we do all the internal operations in
 * Jacobian coordinates.
 *
 * For multiplication, we'll use a comb method with countermeasures against
 * SPA, hence timing attacks.
 */

/*
 * Normalize jacobian coordinates so that Z == 0 || Z == 1  (GECC 3.2.1)
 * Cost: 1N := 1I + 3M + 1S
 */
static int ecp_normalize_jac(const mbedtls_ecp_group *grp, mbedtls_ecp_point *pt)
{
    if (MPI_ECP_CMP_INT(&pt->Z, 0) == 0) {
        return 0;
    }

#if defined(MBEDTLS_ECP_NORMALIZE_JAC_ALT)
    if (mbedtls_internal_ecp_grp_capable(grp)) {
        return mbedtls_internal_ecp_normalize_jac(grp, pt);
    }
#endif /* MBEDTLS_ECP_NORMALIZE_JAC_ALT */

#if defined(MBEDTLS_ECP_NO_FALLBACK) && defined(MBEDTLS_ECP_NORMALIZE_JAC_ALT)
    return MBEDTLS_ERR_ECP_FEATURE_UNAVAILABLE;
#else
    int ret = MBEDTLS_ERR_ERROR_CORRUPTION_DETECTED;
    mbedtls_mpi T;
    mbedtls_mpi_init(&T);

    MPI_ECP_INV(&T,       &pt->Z);            /* T   <-          1 / Z   */
    MPI_ECP_MUL(&pt->Y,   &pt->Y,     &T);    /* Y'  <- Y*T    = Y / Z   */
    MPI_ECP_SQR(&T,       &T);                /* T   <- T^2    = 1 / Z^2 */
    MPI_ECP_MUL(&pt->X,   &pt->X,     &T);    /* X   <- X  * T = X / Z^2 */
    MPI_ECP_MUL(&pt->Y,   &pt->Y,     &T);    /* Y'' <- Y' * T = Y / Z^3 */

    MPI_ECP_LSET(&pt->Z, 1);

cleanup:

    mbedtls_mpi_free(&T);

    return ret;
#endif /* !defined(MBEDTLS_ECP_NO_FALLBACK) || !defined(MBEDTLS_ECP_NORMALIZE_JAC_ALT) */
}

/*
 * Normalize jacobian coordinates of an array of (pointers to) points,
 * using Montgomery's trick to perform only one inversion mod P.
 * (See for example Cohen's "A Course in Computational Algebraic Number
 * Theory", Algorithm 10.3.4.)
 *
 * Warning: fails (returning an error) if one of the points is zero!
 * This should never happen, see choice of w in ecp_mul_comb().
 *
 * Cost: 1N(t) := 1I + (6t - 3)M + 1S
 */
static int ecp_normalize_jac_many(const mbedtls_ecp_group *grp,
                                  mbedtls_ecp_point *T[], size_t T_size)
{
    if (T_size < 2) {
        return ecp_normalize_jac(grp, *T);
    }

#if defined(MBEDTLS_ECP_NORMALIZE_JAC_MANY_ALT)
    if (mbedtls_internal_ecp_grp_capable(grp)) {
        return mbedtls_internal_ecp_normalize_jac_many(grp, T, T_size);
    }
#endif

#if defined(MBEDTLS_ECP_NO_FALLBACK) && defined(MBEDTLS_ECP_NORMALIZE_JAC_MANY_ALT)
    return MBEDTLS_ERR_ECP_FEATURE_UNAVAILABLE;
#else
    int ret = MBEDTLS_ERR_ERROR_CORRUPTION_DETECTED;
    size_t i;
    mbedtls_mpi *c, t;

    if ((c = mbedtls_calloc(T_size, sizeof(mbedtls_mpi))) == NULL) {
        return MBEDTLS_ERR_ECP_ALLOC_FAILED;
    }

    mbedtls_mpi_init(&t);

    mpi_init_many(c, T_size);
    /*
     * c[i] = Z_0 * ... * Z_i,   i = 0,..,n := T_size-1
     */
    MPI_ECP_MOV(&c[0], &T[0]->Z);
    for (i = 1; i < T_size; i++) {
        MPI_ECP_MUL(&c[i], &c[i-1], &T[i]->Z);
    }

    /*
     * c[n] = 1 / (Z_0 * ... * Z_n) mod P
     */
    MPI_ECP_INV(&c[T_size-1], &c[T_size-1]);

    for (i = T_size - 1;; i--) {
        /* At the start of iteration i (note that i decrements), we have
         * - c[j] = Z_0 * .... * Z_j        for j  < i,
         * - c[j] = 1 / (Z_0 * .... * Z_j)  for j == i,
         *
         * This is maintained via
         * - c[i-1] <- c[i] * Z_i
         *
         * We also derive 1/Z_i = c[i] * c[i-1] for i>0 and use that
         * to do the actual normalization. For i==0, we already have
         * c[0] = 1 / Z_0.
         */

        if (i > 0) {
            /* Compute 1/Z_i and establish invariant for the next iteration. */
            MPI_ECP_MUL(&t,      &c[i], &c[i-1]);
            MPI_ECP_MUL(&c[i-1], &c[i], &T[i]->Z);
        } else {
            MPI_ECP_MOV(&t, &c[0]);
        }

        /* Now t holds 1 / Z_i; normalize as in ecp_normalize_jac() */
        MPI_ECP_MUL(&T[i]->Y, &T[i]->Y, &t);
        MPI_ECP_SQR(&t,       &t);
        MPI_ECP_MUL(&T[i]->X, &T[i]->X, &t);
        MPI_ECP_MUL(&T[i]->Y, &T[i]->Y, &t);

        /*
         * Post-precessing: reclaim some memory by shrinking coordinates
         * - not storing Z (always 1)
         * - shrinking other coordinates, but still keeping the same number of
         *   limbs as P, as otherwise it will too likely be regrown too fast.
         */
        MBEDTLS_MPI_CHK(mbedtls_mpi_shrink(&T[i]->X, grp->P.n));
        MBEDTLS_MPI_CHK(mbedtls_mpi_shrink(&T[i]->Y, grp->P.n));

        MPI_ECP_LSET(&T[i]->Z, 1);

        if (i == 0) {
            break;
        }
    }

cleanup:

    mbedtls_mpi_free(&t);
    mpi_free_many(c, T_size);
    mbedtls_free(c);

    return ret;
#endif /* !defined(MBEDTLS_ECP_NO_FALLBACK) || !defined(MBEDTLS_ECP_NORMALIZE_JAC_MANY_ALT) */
}

/*
 * Conditional point inversion: Q -> -Q = (Q.X, -Q.Y, Q.Z) without leak.
 * "inv" must be 0 (don't invert) or 1 (invert) or the result will be invalid
 */
static int ecp_safe_invert_jac(const mbedtls_ecp_group *grp,
                               mbedtls_ecp_point *Q,
                               unsigned char inv)
{
    int ret = MBEDTLS_ERR_ERROR_CORRUPTION_DETECTED;
    mbedtls_mpi tmp;
    mbedtls_mpi_init(&tmp);

    MPI_ECP_COND_NEG(&Q->Y, inv);

cleanup:
    mbedtls_mpi_free(&tmp);
    return ret;
}

/*
 * Point doubling R = 2 P, Jacobian coordinates
 *
 * Based on http://www.hyperelliptic.org/EFD/g1p/auto-shortw-jacobian.html#doubling-dbl-1998-cmo-2 .
 *
 * We follow the variable naming fairly closely. The formula variations that trade a MUL for a SQR
 * (plus a few ADDs) aren't useful as our bignum implementation doesn't distinguish squaring.
 *
 * Standard optimizations are applied when curve parameter A is one of { 0, -3 }.
 *
 * Cost: 1D := 3M + 4S          (A ==  0)
 *             4M + 4S          (A == -3)
 *             3M + 6S + 1a     otherwise
 */
static int ecp_double_jac(const mbedtls_ecp_group *grp, mbedtls_ecp_point *R,
                          const mbedtls_ecp_point *P,
                          mbedtls_mpi tmp[4])
{
#if defined(MBEDTLS_SELF_TEST)
    dbl_count++;
#endif

#if defined(MBEDTLS_ECP_DOUBLE_JAC_ALT)
    if (mbedtls_internal_ecp_grp_capable(grp)) {
        return mbedtls_internal_ecp_double_jac(grp, R, P);
    }
#endif /* MBEDTLS_ECP_DOUBLE_JAC_ALT */

#if defined(MBEDTLS_ECP_NO_FALLBACK) && defined(MBEDTLS_ECP_DOUBLE_JAC_ALT)
    return MBEDTLS_ERR_ECP_FEATURE_UNAVAILABLE;
#else
    int ret = MBEDTLS_ERR_ERROR_CORRUPTION_DETECTED;

    /* Special case for A = -3 */
    if (mbedtls_ecp_group_a_is_minus_3(grp)) {
        /* tmp[0] <- M = 3(X + Z^2)(X - Z^2) */
        MPI_ECP_SQR(&tmp[1],  &P->Z);
        MPI_ECP_ADD(&tmp[2],  &P->X,  &tmp[1]);
        MPI_ECP_SUB(&tmp[3],  &P->X,  &tmp[1]);
        MPI_ECP_MUL(&tmp[1],  &tmp[2],     &tmp[3]);
        MPI_ECP_MUL_INT(&tmp[0],  &tmp[1],     3);
    } else {
        /* tmp[0] <- M = 3.X^2 + A.Z^4 */
        MPI_ECP_SQR(&tmp[1],  &P->X);
        MPI_ECP_MUL_INT(&tmp[0],  &tmp[1],  3);

        /* Optimize away for "koblitz" curves with A = 0 */
        if (MPI_ECP_CMP_INT(&grp->A, 0) != 0) {
            /* M += A.Z^4 */
            MPI_ECP_SQR(&tmp[1],  &P->Z);
            MPI_ECP_SQR(&tmp[2],  &tmp[1]);
            MPI_ECP_MUL(&tmp[1],  &tmp[2],     &grp->A);
            MPI_ECP_ADD(&tmp[0],  &tmp[0],     &tmp[1]);
        }
    }

    /* tmp[1] <- S = 4.X.Y^2 */
    MPI_ECP_SQR(&tmp[2],  &P->Y);
    MPI_ECP_SHIFT_L(&tmp[2],  1);
    MPI_ECP_MUL(&tmp[1],  &P->X, &tmp[2]);
    MPI_ECP_SHIFT_L(&tmp[1],  1);

    /* tmp[3] <- U = 8.Y^4 */
    MPI_ECP_SQR(&tmp[3],  &tmp[2]);
    MPI_ECP_SHIFT_L(&tmp[3],  1);

    /* tmp[2] <- T = M^2 - 2.S */
    MPI_ECP_SQR(&tmp[2],  &tmp[0]);
    MPI_ECP_SUB(&tmp[2],  &tmp[2], &tmp[1]);
    MPI_ECP_SUB(&tmp[2],  &tmp[2], &tmp[1]);

    /* tmp[1] <- S = M(S - T) - U */
    MPI_ECP_SUB(&tmp[1],  &tmp[1],     &tmp[2]);
    MPI_ECP_MUL(&tmp[1],  &tmp[1],     &tmp[0]);
    MPI_ECP_SUB(&tmp[1],  &tmp[1],     &tmp[3]);

    /* tmp[3] <- U = 2.Y.Z */
    MPI_ECP_MUL(&tmp[3],  &P->Y,  &P->Z);
    MPI_ECP_SHIFT_L(&tmp[3],  1);

    /* Store results */
    MPI_ECP_MOV(&R->X, &tmp[2]);
    MPI_ECP_MOV(&R->Y, &tmp[1]);
    MPI_ECP_MOV(&R->Z, &tmp[3]);

cleanup:

    return ret;
#endif /* !defined(MBEDTLS_ECP_NO_FALLBACK) || !defined(MBEDTLS_ECP_DOUBLE_JAC_ALT) */
}

/*
 * Addition: R = P + Q, mixed affine-Jacobian coordinates (GECC 3.22)
 *
 * The coordinates of Q must be normalized (= affine),
 * but those of P don't need to. R is not normalized.
 *
 * P,Q,R may alias, but only at the level of EC points: they must be either
 * equal as pointers, or disjoint (including the coordinate data buffers).
 * Fine-grained aliasing at the level of coordinates is not supported.
 *
 * Special cases: (1) P or Q is zero, (2) R is zero, (3) P == Q.
 * None of these cases can happen as intermediate step in ecp_mul_comb():
 * - at each step, P, Q and R are multiples of the base point, the factor
 *   being less than its order, so none of them is zero;
 * - Q is an odd multiple of the base point, P an even multiple,
 *   due to the choice of precomputed points in the modified comb method.
 * So branches for these cases do not leak secret information.
 *
 * Cost: 1A := 8M + 3S
 */
static int ecp_add_mixed(const mbedtls_ecp_group *grp, mbedtls_ecp_point *R,
                         const mbedtls_ecp_point *P, const mbedtls_ecp_point *Q,
                         mbedtls_mpi tmp[4])
{
#if defined(MBEDTLS_SELF_TEST)
    add_count++;
#endif

#if defined(MBEDTLS_ECP_ADD_MIXED_ALT)
    if (mbedtls_internal_ecp_grp_capable(grp)) {
        return mbedtls_internal_ecp_add_mixed(grp, R, P, Q);
    }
#endif /* MBEDTLS_ECP_ADD_MIXED_ALT */

#if defined(MBEDTLS_ECP_NO_FALLBACK) && defined(MBEDTLS_ECP_ADD_MIXED_ALT)
    return MBEDTLS_ERR_ECP_FEATURE_UNAVAILABLE;
#else
    int ret = MBEDTLS_ERR_ERROR_CORRUPTION_DETECTED;

    /* NOTE: Aliasing between input and output is allowed, so one has to make
     *       sure that at the point X,Y,Z are written, {P,Q}->{X,Y,Z} are no
     *       longer read from. */
    mbedtls_mpi * const X = &R->X;
    mbedtls_mpi * const Y = &R->Y;
    mbedtls_mpi * const Z = &R->Z;

    if (!MPI_ECP_VALID(&Q->Z)) {
        return MBEDTLS_ERR_ECP_BAD_INPUT_DATA;
    }

    /*
     * Trivial cases: P == 0 or Q == 0 (case 1)
     */
    if (MPI_ECP_CMP_INT(&P->Z, 0) == 0) {
        return mbedtls_ecp_copy(R, Q);
    }

    if (MPI_ECP_CMP_INT(&Q->Z, 0) == 0) {
        return mbedtls_ecp_copy(R, P);
    }

    /*
     * Make sure Q coordinates are normalized
     */
    if (MPI_ECP_CMP_INT(&Q->Z, 1) != 0) {
        return MBEDTLS_ERR_ECP_BAD_INPUT_DATA;
    }

    MPI_ECP_SQR(&tmp[0], &P->Z);
    MPI_ECP_MUL(&tmp[1], &tmp[0], &P->Z);
    MPI_ECP_MUL(&tmp[0], &tmp[0], &Q->X);
    MPI_ECP_MUL(&tmp[1], &tmp[1], &Q->Y);
    MPI_ECP_SUB(&tmp[0], &tmp[0], &P->X);
    MPI_ECP_SUB(&tmp[1], &tmp[1], &P->Y);

    /* Special cases (2) and (3) */
    if (MPI_ECP_CMP_INT(&tmp[0], 0) == 0) {
        if (MPI_ECP_CMP_INT(&tmp[1], 0) == 0) {
            ret = ecp_double_jac(grp, R, P, tmp);
            goto cleanup;
        } else {
            ret = mbedtls_ecp_set_zero_ext(grp, R);
            goto cleanup;
        }
    }

    /* {P,Q}->Z no longer used, so OK to write to Z even if there's aliasing. */
    MPI_ECP_MUL(Z,        &P->Z,    &tmp[0]);
    MPI_ECP_SQR(&tmp[2],  &tmp[0]);
    MPI_ECP_MUL(&tmp[3],  &tmp[2],  &tmp[0]);
    MPI_ECP_MUL(&tmp[2],  &tmp[2],  &P->X);

    MPI_ECP_MOV(&tmp[0], &tmp[2]);
    MPI_ECP_SHIFT_L(&tmp[0], 1);

    /* {P,Q}->X no longer used, so OK to write to X even if there's aliasing. */
    MPI_ECP_SQR(X,        &tmp[1]);
    MPI_ECP_SUB(X,        X,        &tmp[0]);
    MPI_ECP_SUB(X,        X,        &tmp[3]);
    MPI_ECP_SUB(&tmp[2],  &tmp[2],  X);
    MPI_ECP_MUL(&tmp[2],  &tmp[2],  &tmp[1]);
    MPI_ECP_MUL(&tmp[3],  &tmp[3],  &P->Y);
    /* {P,Q}->Y no longer used, so OK to write to Y even if there's aliasing. */
    MPI_ECP_SUB(Y,     &tmp[2],     &tmp[3]);

cleanup:

    return ret;
#endif /* !defined(MBEDTLS_ECP_NO_FALLBACK) || !defined(MBEDTLS_ECP_ADD_MIXED_ALT) */
}

/*
 * Randomize jacobian coordinates:
 * (X, Y, Z) -> (l^2 X, l^3 Y, l Z) for random l
 * This is sort of the reverse operation of ecp_normalize_jac().
 *
 * This countermeasure was first suggested in [2].
 */
static int ecp_randomize_jac(const mbedtls_ecp_group *grp, mbedtls_ecp_point *pt,
                             int (*f_rng)(void *, unsigned char *, size_t), void *p_rng)
{
#if defined(MBEDTLS_ECP_RANDOMIZE_JAC_ALT)
    if (mbedtls_internal_ecp_grp_capable(grp)) {
        return mbedtls_internal_ecp_randomize_jac(grp, pt, f_rng, p_rng);
    }
#endif /* MBEDTLS_ECP_RANDOMIZE_JAC_ALT */

#if defined(MBEDTLS_ECP_NO_FALLBACK) && defined(MBEDTLS_ECP_RANDOMIZE_JAC_ALT)
    return MBEDTLS_ERR_ECP_FEATURE_UNAVAILABLE;
#else
    int ret = MBEDTLS_ERR_ERROR_CORRUPTION_DETECTED;
    mbedtls_mpi l;

    mbedtls_mpi_init(&l);

    /* Generate l such that 1 < l < p */
    MPI_ECP_RAND(&l);

    /* Z' = l * Z */
    MPI_ECP_MUL(&pt->Z,   &pt->Z,     &l);

    /* Y' = l * Y */
    MPI_ECP_MUL(&pt->Y,   &pt->Y,     &l);

    /* X' = l^2 * X */
    MPI_ECP_SQR(&l,       &l);
    MPI_ECP_MUL(&pt->X,   &pt->X,     &l);

    /* Y'' = l^2 * Y' = l^3 * Y */
    MPI_ECP_MUL(&pt->Y,   &pt->Y,     &l);

cleanup:
    mbedtls_mpi_free(&l);

    if (ret == MBEDTLS_ERR_MPI_NOT_ACCEPTABLE) {
        ret = MBEDTLS_ERR_ECP_RANDOM_FAILED;
    }
    return ret;
#endif /* !defined(MBEDTLS_ECP_NO_FALLBACK) || !defined(MBEDTLS_ECP_RANDOMIZE_JAC_ALT) */
}

/*
 * Check and define parameters used by the comb method (see below for details)
 */
#if MBEDTLS_ECP_WINDOW_SIZE < 2 || MBEDTLS_ECP_WINDOW_SIZE > 7
#error "MBEDTLS_ECP_WINDOW_SIZE out of bounds"
#endif

/* d = ceil( n / w ) */
#define COMB_MAX_D      (MBEDTLS_ECP_MAX_BITS + 1) / 2

/* number of precomputed points */
#define COMB_MAX_PRE    (1 << (MBEDTLS_ECP_WINDOW_SIZE - 1))

/*
 * Compute the representation of m that will be used with our comb method.
 *
 * The basic comb method is described in GECC 3.44 for example. We use a
 * modified version that provides resistance to SPA by avoiding zero
 * digits in the representation as in [3]. We modify the method further by
 * requiring that all K_i be odd, which has the small cost that our
 * representation uses one more K_i, due to carries, but saves on the size of
 * the precomputed table.
 *
 * Summary of the comb method and its modifications:
 *
 * - The goal is to compute m*P for some w*d-bit integer m.
 *
 * - The basic comb method splits m into the w-bit integers
 *   x[0] .. x[d-1] where x[i] consists of the bits in m whose
 *   index has residue i modulo d, and computes m * P as
 *   S[x[0]] + 2 * S[x[1]] + .. + 2^(d-1) S[x[d-1]], where
 *   S[i_{w-1} .. i_0] := i_{w-1} 2^{(w-1)d} P + ... + i_1 2^d P + i_0 P.
 *
 * - If it happens that, say, x[i+1]=0 (=> S[x[i+1]]=0), one can replace the sum by
 *    .. + 2^{i-1} S[x[i-1]] - 2^i S[x[i]] + 2^{i+1} S[x[i]] + 2^{i+2} S[x[i+2]] ..,
 *   thereby successively converting it into a form where all summands
 *   are nonzero, at the cost of negative summands. This is the basic idea of [3].
 *
 * - More generally, even if x[i+1] != 0, we can first transform the sum as
 *   .. - 2^i S[x[i]] + 2^{i+1} ( S[x[i]] + S[x[i+1]] ) + 2^{i+2} S[x[i+2]] ..,
 *   and then replace S[x[i]] + S[x[i+1]] = S[x[i] ^ x[i+1]] + 2 S[x[i] & x[i+1]].
 *   Performing and iterating this procedure for those x[i] that are even
 *   (keeping track of carry), we can transform the original sum into one of the form
 *   S[x'[0]] +- 2 S[x'[1]] +- .. +- 2^{d-1} S[x'[d-1]] + 2^d S[x'[d]]
 *   with all x'[i] odd. It is therefore only necessary to know S at odd indices,
 *   which is why we are only computing half of it in the first place in
 *   ecp_precompute_comb and accessing it with index abs(i) / 2 in ecp_select_comb.
 *
 * - For the sake of compactness, only the seven low-order bits of x[i]
 *   are used to represent its absolute value (K_i in the paper), and the msb
 *   of x[i] encodes the sign (s_i in the paper): it is set if and only if
 *   if s_i == -1;
 *
 * Calling conventions:
 * - x is an array of size d + 1
 * - w is the size, ie number of teeth, of the comb, and must be between
 *   2 and 7 (in practice, between 2 and MBEDTLS_ECP_WINDOW_SIZE)
 * - m is the MPI, expected to be odd and such that bitlength(m) <= w * d
 *   (the result will be incorrect if these assumptions are not satisfied)
 */
static void ecp_comb_recode_core(unsigned char x[], size_t d,
                                 unsigned char w, const mbedtls_mpi *m)
{
    size_t i, j;
    unsigned char c, cc, adjust;

    memset(x, 0, d+1);

    /* First get the classical comb values (except for x_d = 0) */
    for (i = 0; i < d; i++) {
        for (j = 0; j < w; j++) {
            x[i] |= mbedtls_mpi_get_bit(m, i + d * j) << j;
        }
    }

    /* Now make sure x_1 .. x_d are odd */
    c = 0;
    for (i = 1; i <= d; i++) {
        /* Add carry and update it */
        cc   = x[i] & c;
        x[i] = x[i] ^ c;
        c = cc;

        /* Adjust if needed, avoiding branches */
        adjust = 1 - (x[i] & 0x01);
        c   |= x[i] & (x[i-1] * adjust);
        x[i] = x[i] ^ (x[i-1] * adjust);
        x[i-1] |= adjust << 7;
    }
}

/*
 * Precompute points for the adapted comb method
 *
 * Assumption: T must be able to hold 2^{w - 1} elements.
 *
 * Operation: If i = i_{w-1} ... i_1 is the binary representation of i,
 *            sets T[i] = i_{w-1} 2^{(w-1)d} P + ... + i_1 2^d P + P.
 *
 * Cost: d(w-1) D + (2^{w-1} - 1) A + 1 N(w-1) + 1 N(2^{w-1} - 1)
 *
 * Note: Even comb values (those where P would be omitted from the
 *       sum defining T[i] above) are not needed in our adaption
 *       the comb method. See ecp_comb_recode_core().
 *
 * This function currently works in four steps:
 * (1) [dbl]      Computation of intermediate T[i] for 2-power values of i
 * (2) [norm_dbl] Normalization of coordinates of these T[i]
 * (3) [add]      Computation of all T[i]
 * (4) [norm_add] Normalization of all T[i]
 *
 * Step 1 can be interrupted but not the others; together with the final
 * coordinate normalization they are the largest steps done at once, depending
 * on the window size. Here are operation counts for P-256:
 *
 * step     (2)     (3)     (4)
 * w = 5    142     165     208
 * w = 4    136      77     160
 * w = 3    130      33     136
 * w = 2    124      11     124
 *
 * So if ECC operations are blocking for too long even with a low max_ops
 * value, it's useful to set MBEDTLS_ECP_WINDOW_SIZE to a lower value in order
 * to minimize maximum blocking time.
 */
static int ecp_precompute_comb(const mbedtls_ecp_group *grp,
                               mbedtls_ecp_point T[], const mbedtls_ecp_point *P,
                               unsigned char w, size_t d,
                               mbedtls_ecp_restart_ctx *rs_ctx)
{
    int ret = MBEDTLS_ERR_ERROR_CORRUPTION_DETECTED;
    unsigned char i;
    size_t j = 0;
    const unsigned char T_size = 1U << (w - 1);
    mbedtls_ecp_point *cur, *TT[COMB_MAX_PRE - 1] = { NULL };

    mbedtls_mpi tmp[4];

    mpi_init_many(tmp, sizeof(tmp) / sizeof(mbedtls_mpi));

#if defined(MBEDTLS_ECP_RESTARTABLE)
    if (rs_ctx != NULL && rs_ctx->rsm != NULL) {
        if (rs_ctx->rsm->state == ecp_rsm_pre_dbl) {
            goto dbl;
        }
        if (rs_ctx->rsm->state == ecp_rsm_pre_norm_dbl) {
            goto norm_dbl;
        }
        if (rs_ctx->rsm->state == ecp_rsm_pre_add) {
            goto add;
        }
        if (rs_ctx->rsm->state == ecp_rsm_pre_norm_add) {
            goto norm_add;
        }
    }
#else
    (void) rs_ctx;
#endif

#if defined(MBEDTLS_ECP_RESTARTABLE)
    if (rs_ctx != NULL && rs_ctx->rsm != NULL) {
        rs_ctx->rsm->state = ecp_rsm_pre_dbl;

        /* initial state for the loop */
        rs_ctx->rsm->i = 0;
    }

dbl:
#endif
    /*
     * Set T[0] = P and
     * T[2^{l-1}] = 2^{dl} P for l = 1 .. w-1 (this is not the final value)
     */
    MBEDTLS_MPI_CHK(mbedtls_ecp_copy(&T[0], P));

#if defined(MBEDTLS_ECP_RESTARTABLE)
    if (rs_ctx != NULL && rs_ctx->rsm != NULL && rs_ctx->rsm->i != 0) {
        j = rs_ctx->rsm->i;
    } else
#endif
    j = 0;

    for (; j < d * (w - 1); j++) {
        MBEDTLS_ECP_BUDGET(MBEDTLS_ECP_OPS_DBL);

        i = 1U << (j / d);
        cur = T + i;

        if (j % d == 0) {
            MBEDTLS_MPI_CHK(mbedtls_ecp_copy(cur, T + (i >> 1)));
        }

        MBEDTLS_MPI_CHK(ecp_double_jac(grp, cur, cur, tmp));
    }

#if defined(MBEDTLS_ECP_RESTARTABLE)
    if (rs_ctx != NULL && rs_ctx->rsm != NULL) {
        rs_ctx->rsm->state = ecp_rsm_pre_norm_dbl;
    }

norm_dbl:
#endif
    /*
     * Normalize current elements in T to allow them to be used in
     * ecp_add_mixed() below, which requires one normalized input.
     *
     * As T has holes, use an auxiliary array of pointers to elements in T.
     *
     */
    j = 0;
    for (i = 1; i < T_size; i <<= 1) {
        TT[j++] = T + i;
    }

    MBEDTLS_ECP_BUDGET(MBEDTLS_ECP_OPS_INV + 6 * j - 2);

    MBEDTLS_MPI_CHK(ecp_normalize_jac_many(grp, TT, j));

#if defined(MBEDTLS_ECP_RESTARTABLE)
    if (rs_ctx != NULL && rs_ctx->rsm != NULL) {
        rs_ctx->rsm->state = ecp_rsm_pre_add;
    }

add:
#endif
    /*
     * Compute the remaining ones using the minimal number of additions
     * Be careful to update T[2^l] only after using it!
     */
    MBEDTLS_ECP_BUDGET((T_size - 1) * MBEDTLS_ECP_OPS_ADD);

    for (i = 1; i < T_size; i <<= 1) {
        j = i;
        while (j--) {
            MBEDTLS_MPI_CHK(ecp_add_mixed(grp, &T[i + j], &T[j], &T[i], tmp));
        }
    }

#if defined(MBEDTLS_ECP_RESTARTABLE)
    if (rs_ctx != NULL && rs_ctx->rsm != NULL) {
        rs_ctx->rsm->state = ecp_rsm_pre_norm_add;
    }

norm_add:
#endif
    /*
     * Normalize final elements in T. Even though there are no holes now, we
     * still need the auxiliary array for homogeneity with the previous
     * call. Also, skip T[0] which is already normalised, being a copy of P.
     */
    for (j = 0; j + 1 < T_size; j++) {
        TT[j] = T + j + 1;
    }

    MBEDTLS_ECP_BUDGET(MBEDTLS_ECP_OPS_INV + 6 * j - 2);

    MBEDTLS_MPI_CHK(ecp_normalize_jac_many(grp, TT, j));

    /* Free Z coordinate (=1 after normalization) to save RAM.
     * This makes T[i] invalid as mbedtls_ecp_points, but this is OK
     * since from this point onwards, they are only accessed indirectly
     * via the getter function ecp_select_comb() which does set the
     * target's Z coordinate to 1. */
    for (i = 0; i < T_size; i++) {
        mbedtls_mpi_free(&T[i].Z);
    }

cleanup:

    mpi_free_many(tmp, sizeof(tmp) / sizeof(mbedtls_mpi));

#if defined(MBEDTLS_ECP_RESTARTABLE)
    if (rs_ctx != NULL && rs_ctx->rsm != NULL &&
        ret == MBEDTLS_ERR_ECP_IN_PROGRESS) {
        if (rs_ctx->rsm->state == ecp_rsm_pre_dbl) {
            rs_ctx->rsm->i = j;
        }
    }
#endif

    return ret;
}

/*
 * Select precomputed point: R = sign(i) * T[ abs(i) / 2 ]
 *
 * See ecp_comb_recode_core() for background
 */
static int ecp_select_comb(const mbedtls_ecp_group *grp, mbedtls_ecp_point *R,
                           const mbedtls_ecp_point T[], unsigned char T_size,
                           unsigned char i)
{
    int ret = MBEDTLS_ERR_ERROR_CORRUPTION_DETECTED;
    unsigned char ii, j;

    /* Ignore the "sign" bit and scale down */
    ii =  (i & 0x7Fu) >> 1;

    /* Read the whole table to thwart cache-based timing attacks */
    for (j = 0; j < T_size; j++) {
        MPI_ECP_COND_ASSIGN(&R->X, &T[j].X, j == ii);
        MPI_ECP_COND_ASSIGN(&R->Y, &T[j].Y, j == ii);
    }

    /* Safely invert result if i is "negative" */
    MBEDTLS_MPI_CHK(ecp_safe_invert_jac(grp, R, i >> 7));

    MPI_ECP_LSET(&R->Z, 1);

cleanup:
    return ret;
}

/*
 * Core multiplication algorithm for the (modified) comb method.
 * This part is actually common with the basic comb method (GECC 3.44)
 *
 * Cost: d A + d D + 1 R
 */
static int ecp_mul_comb_core(const mbedtls_ecp_group *grp, mbedtls_ecp_point *R,
                             const mbedtls_ecp_point T[], unsigned char T_size,
                             const unsigned char x[], size_t d,
                             int (*f_rng)(void *, unsigned char *, size_t),
                             void *p_rng,
                             mbedtls_ecp_restart_ctx *rs_ctx)
{
    int ret = MBEDTLS_ERR_ERROR_CORRUPTION_DETECTED;
    mbedtls_ecp_point Txi;
    mbedtls_mpi tmp[4];
    size_t i;

    mbedtls_ecp_point_init(&Txi);
    mpi_init_many(tmp, sizeof(tmp) / sizeof(mbedtls_mpi));

#if !defined(MBEDTLS_ECP_RESTARTABLE)
    (void) rs_ctx;
#endif

#if defined(MBEDTLS_ECP_RESTARTABLE)
    if (rs_ctx != NULL && rs_ctx->rsm != NULL &&
        rs_ctx->rsm->state != ecp_rsm_comb_core) {
        rs_ctx->rsm->i = 0;
        rs_ctx->rsm->state = ecp_rsm_comb_core;
    }

    /* new 'if' instead of nested for the sake of the 'else' branch */
    if (rs_ctx != NULL && rs_ctx->rsm != NULL && rs_ctx->rsm->i != 0) {
        /* restore current index (R already pointing to rs_ctx->rsm->R) */
        i = rs_ctx->rsm->i;
    } else
#endif
    {
        /* Start with a non-zero point and randomize its coordinates */
        i = d;
        MBEDTLS_MPI_CHK(ecp_select_comb(grp, R, T, T_size, x[i]));
        if (f_rng != 0) {
            MBEDTLS_MPI_CHK(ecp_randomize_jac(grp, R, f_rng, p_rng));
        }
    }

    while (i != 0) {
        MBEDTLS_ECP_BUDGET(MBEDTLS_ECP_OPS_DBL + MBEDTLS_ECP_OPS_ADD);
        --i;

        MBEDTLS_MPI_CHK(ecp_double_jac(grp, R, R, tmp));
        MBEDTLS_MPI_CHK(ecp_select_comb(grp, &Txi, T, T_size, x[i]));
        MBEDTLS_MPI_CHK(ecp_add_mixed(grp, R, R, &Txi, tmp));
    }

cleanup:

    mbedtls_ecp_point_free(&Txi);
    mpi_free_many(tmp, sizeof(tmp) / sizeof(mbedtls_mpi));

#if defined(MBEDTLS_ECP_RESTARTABLE)
    if (rs_ctx != NULL && rs_ctx->rsm != NULL &&
        ret == MBEDTLS_ERR_ECP_IN_PROGRESS) {
        rs_ctx->rsm->i = i;
        /* no need to save R, already pointing to rs_ctx->rsm->R */
    }
#endif

    return ret;
}

/*
 * Recode the scalar to get constant-time comb multiplication
 *
 * As the actual scalar recoding needs an odd scalar as a starting point,
 * this wrapper ensures that by replacing m by N - m if necessary, and
 * informs the caller that the result of multiplication will be negated.
 *
 * This works because we only support large prime order for Short Weierstrass
 * curves, so N is always odd hence either m or N - m is.
 *
 * See ecp_comb_recode_core() for background.
 */
static int ecp_comb_recode_scalar(const mbedtls_ecp_group *grp,
                                  const mbedtls_mpi *m,
                                  unsigned char k[COMB_MAX_D + 1],
                                  size_t d,
                                  unsigned char w,
                                  unsigned char *parity_trick)
{
    int ret = MBEDTLS_ERR_ERROR_CORRUPTION_DETECTED;
    mbedtls_mpi M, mm;

    mbedtls_mpi_init(&M);
    mbedtls_mpi_init(&mm);

    /* N is always odd (see above), just make extra sure */
    if (mbedtls_mpi_get_bit(&grp->N, 0) != 1) {
        return MBEDTLS_ERR_ECP_BAD_INPUT_DATA;
    }

    /* do we need the parity trick? */
    *parity_trick = (mbedtls_mpi_get_bit(m, 0) == 0);

    /* execute parity fix in constant time */
    MBEDTLS_MPI_CHK(mbedtls_mpi_copy(&M, m));
    MBEDTLS_MPI_CHK(mbedtls_mpi_sub_mpi(&mm, &grp->N, m));
    MBEDTLS_MPI_CHK(mbedtls_mpi_safe_cond_assign(&M, &mm, *parity_trick));

    /* actual scalar recoding */
    ecp_comb_recode_core(k, d, w, &M);

cleanup:
    mbedtls_mpi_free(&mm);
    mbedtls_mpi_free(&M);

    return ret;
}

/*
 * Perform comb multiplication (for short Weierstrass curves)
 * once the auxiliary table has been pre-computed.
 *
 * Scalar recoding may use a parity trick that makes us compute -m * P,
 * if that is the case we'll need to recover m * P at the end.
 */
static int ecp_mul_comb_after_precomp(const mbedtls_ecp_group *grp,
                                      mbedtls_ecp_point *R,
                                      const mbedtls_mpi *m,
                                      const mbedtls_ecp_point *T,
                                      unsigned char T_size,
                                      unsigned char w,
                                      size_t d,
                                      int (*f_rng)(void *, unsigned char *, size_t),
                                      void *p_rng,
                                      mbedtls_ecp_restart_ctx *rs_ctx)
{
    int ret = MBEDTLS_ERR_ERROR_CORRUPTION_DETECTED;
    unsigned char parity_trick;
    unsigned char k[COMB_MAX_D + 1];
    mbedtls_ecp_point *RR = R;

#if defined(MBEDTLS_ECP_RESTARTABLE)
    if (rs_ctx != NULL && rs_ctx->rsm != NULL) {
        RR = &rs_ctx->rsm->R;

        if (rs_ctx->rsm->state == ecp_rsm_final_norm) {
            goto final_norm;
        }
    }
#endif

    MBEDTLS_MPI_CHK(ecp_comb_recode_scalar(grp, m, k, d, w,
                                           &parity_trick));
    MBEDTLS_MPI_CHK(ecp_mul_comb_core(grp, RR, T, T_size, k, d,
                                      f_rng, p_rng, rs_ctx));
    MBEDTLS_MPI_CHK(ecp_safe_invert_jac(grp, RR, parity_trick));

#if defined(MBEDTLS_ECP_RESTARTABLE)
    if (rs_ctx != NULL && rs_ctx->rsm != NULL) {
        rs_ctx->rsm->state = ecp_rsm_final_norm;
    }

final_norm:
    MBEDTLS_ECP_BUDGET(MBEDTLS_ECP_OPS_INV);
#endif
    /*
     * Knowledge of the jacobian coordinates may leak the last few bits of the
     * scalar [1], and since our MPI implementation isn't constant-flow,
     * inversion (used for coordinate normalization) may leak the full value
     * of its input via side-channels [2].
     *
     * [1] https://eprint.iacr.org/2003/191
     * [2] https://eprint.iacr.org/2020/055
     *
     * Avoid the leak by randomizing coordinates before we normalize them.
     */
    if (f_rng != 0) {
        MBEDTLS_MPI_CHK(ecp_randomize_jac(grp, RR, f_rng, p_rng));
    }

    MBEDTLS_MPI_CHK(ecp_normalize_jac(grp, RR));

#if defined(MBEDTLS_ECP_RESTARTABLE)
    if (rs_ctx != NULL && rs_ctx->rsm != NULL) {
        MBEDTLS_MPI_CHK(mbedtls_ecp_copy(R, RR));
    }
#endif

cleanup:
    return ret;
}

/*
 * Pick window size based on curve size and whether we optimize for base point
 */
static unsigned char ecp_pick_window_size(const mbedtls_ecp_group *grp,
                                          unsigned char p_eq_g)
{
    unsigned char w;

    /*
     * Minimize the number of multiplications, that is minimize
     * 10 * d * w + 18 * 2^(w-1) + 11 * d + 7 * w, with d = ceil( nbits / w )
     * (see costs of the various parts, with 1S = 1M)
     */
    w = grp->nbits >= 384 ? 5 : 4;

    /*
     * If P == G, pre-compute a bit more, since this may be re-used later.
     * Just adding one avoids upping the cost of the first mul too much,
     * and the memory cost too.
     */
    if (p_eq_g) {
        w++;
    }

    /*
     * If static comb table may not be used (!p_eq_g) or static comb table does
     * not exists, make sure w is within bounds.
     * (The last test is useful only for very small curves in the test suite.)
     *
     * The user reduces MBEDTLS_ECP_WINDOW_SIZE does not changes the size of
     * static comb table, because the size of static comb table is fixed when
     * it is generated.
     */
#if (MBEDTLS_ECP_WINDOW_SIZE < 6)
    if ((!p_eq_g || !ecp_group_is_static_comb_table(grp)) && w > MBEDTLS_ECP_WINDOW_SIZE) {
        w = MBEDTLS_ECP_WINDOW_SIZE;
    }
#endif
    if (w >= grp->nbits) {
        w = 2;
    }

    return w;
}

/*
 * Multiplication using the comb method - for curves in short Weierstrass form
 *
 * This function is mainly responsible for administrative work:
 * - managing the restart context if enabled
 * - managing the table of precomputed points (passed between the below two
 *   functions): allocation, computation, ownership transfer, freeing.
 *
 * It delegates the actual arithmetic work to:
 *      ecp_precompute_comb() and ecp_mul_comb_with_precomp()
 *
 * See comments on ecp_comb_recode_core() regarding the computation strategy.
 */
static int ecp_mul_comb(mbedtls_ecp_group *grp, mbedtls_ecp_point *R,
                        const mbedtls_mpi *m, const mbedtls_ecp_point *P,
                        int (*f_rng)(void *, unsigned char *, size_t),
                        void *p_rng,
                        mbedtls_ecp_restart_ctx *rs_ctx)
{
    int ret = MBEDTLS_ERR_ERROR_CORRUPTION_DETECTED;
    unsigned char w, p_eq_g, i;
    size_t d;
    unsigned char T_size = 0, T_ok = 0;
    mbedtls_ecp_point *T = NULL;

    ECP_RS_ENTER(rsm);

    /* Is P the base point ? */
#if MBEDTLS_ECP_FIXED_POINT_OPTIM == 1
    p_eq_g = (MPI_ECP_CMP(&P->Y, &grp->G.Y) == 0 &&
              MPI_ECP_CMP(&P->X, &grp->G.X) == 0);
#else
    p_eq_g = 0;
#endif

    /* Pick window size and deduce related sizes */
    w = ecp_pick_window_size(grp, p_eq_g);
    T_size = 1U << (w - 1);
    d = (grp->nbits + w - 1) / w;

    /* Pre-computed table: do we have it already for the base point? */
    if (p_eq_g && grp->T != NULL) {
        /* second pointer to the same table, will be deleted on exit */
        T = grp->T;
        T_ok = 1;
    } else
#if defined(MBEDTLS_ECP_RESTARTABLE)
    /* Pre-computed table: do we have one in progress? complete? */
    if (rs_ctx != NULL && rs_ctx->rsm != NULL && rs_ctx->rsm->T != NULL) {
        /* transfer ownership of T from rsm to local function */
        T = rs_ctx->rsm->T;
        rs_ctx->rsm->T = NULL;
        rs_ctx->rsm->T_size = 0;

        /* This effectively jumps to the call to mul_comb_after_precomp() */
        T_ok = rs_ctx->rsm->state >= ecp_rsm_comb_core;
    } else
#endif
    /* Allocate table if we didn't have any */
    {
        T = mbedtls_calloc(T_size, sizeof(mbedtls_ecp_point));
        if (T == NULL) {
            ret = MBEDTLS_ERR_ECP_ALLOC_FAILED;
            goto cleanup;
        }

        for (i = 0; i < T_size; i++) {
            mbedtls_ecp_point_init(&T[i]);
        }

        T_ok = 0;
    }

    /* Compute table (or finish computing it) if not done already */
    if (!T_ok) {
        MBEDTLS_MPI_CHK(ecp_precompute_comb(grp, T, P, w, d, rs_ctx));

        if (p_eq_g) {
            /* almost transfer ownership of T to the group, but keep a copy of
             * the pointer to use for calling the next function more easily */
            grp->T = T;
            grp->T_size = T_size;
        }
    }

    /* Actual comb multiplication using precomputed points */
    MBEDTLS_MPI_CHK(ecp_mul_comb_after_precomp(grp, R, m,
                                               T, T_size, w, d,
                                               f_rng, p_rng, rs_ctx));

cleanup:

    /* does T belong to the group? */
    if (T == grp->T) {
        T = NULL;
    }

    /* does T belong to the restart context? */
#if defined(MBEDTLS_ECP_RESTARTABLE)
    if (rs_ctx != NULL && rs_ctx->rsm != NULL && ret == MBEDTLS_ERR_ECP_IN_PROGRESS && T != NULL) {
        /* transfer ownership of T from local function to rsm */
        rs_ctx->rsm->T_size = T_size;
        rs_ctx->rsm->T = T;
        T = NULL;
    }
#endif

    /* did T belong to us? then let's destroy it! */
    if (T != NULL) {
        for (i = 0; i < T_size; i++) {
            mbedtls_ecp_point_free(&T[i]);
        }
        mbedtls_free(T);
    }

    /* prevent caller from using invalid value */
    int should_free_R = (ret != 0);
#if defined(MBEDTLS_ECP_RESTARTABLE)
    /* don't free R while in progress in case R == P */
    if (ret == MBEDTLS_ERR_ECP_IN_PROGRESS) {
        should_free_R = 0;
    }
#endif
    if (should_free_R) {
        mbedtls_ecp_point_free(R);
    }

    ECP_RS_LEAVE(rsm);

    return ret;
}

#endif /* MBEDTLS_ECP_SHORT_WEIERSTRASS_ENABLED */

#if defined(MBEDTLS_ECP_MONTGOMERY_ENABLED)
/*
 * For Montgomery curves, we do all the internal arithmetic in projective
 * coordinates. Import/export of points uses only the x coordinates, which is
 * internally represented as X / Z.
 *
 * For scalar multiplication, we'll use a Montgomery ladder.
 */

/*
 * Normalize Montgomery x/z coordinates: X = X/Z, Z = 1
 * Cost: 1M + 1I
 */
static int ecp_normalize_mxz(const mbedtls_ecp_group *grp, mbedtls_ecp_point *P)
{
#if defined(MBEDTLS_ECP_NORMALIZE_MXZ_ALT)
    if (mbedtls_internal_ecp_grp_capable(grp)) {
        return mbedtls_internal_ecp_normalize_mxz(grp, P);
    }
#endif /* MBEDTLS_ECP_NORMALIZE_MXZ_ALT */

#if defined(MBEDTLS_ECP_NO_FALLBACK) && defined(MBEDTLS_ECP_NORMALIZE_MXZ_ALT)
    return MBEDTLS_ERR_ECP_FEATURE_UNAVAILABLE;
#else
    int ret = MBEDTLS_ERR_ERROR_CORRUPTION_DETECTED;
    MPI_ECP_INV(&P->Z, &P->Z);
    MPI_ECP_MUL(&P->X, &P->X, &P->Z);
    MPI_ECP_LSET(&P->Z, 1);

cleanup:
    return ret;
#endif /* !defined(MBEDTLS_ECP_NO_FALLBACK) || !defined(MBEDTLS_ECP_NORMALIZE_MXZ_ALT) */
}

/*
 * Randomize projective x/z coordinates:
 * (X, Z) -> (l X, l Z) for random l
 * This is sort of the reverse operation of ecp_normalize_mxz().
 *
 * This countermeasure was first suggested in [2].
 * Cost: 2M
 */
static int ecp_randomize_mxz(const mbedtls_ecp_group *grp, mbedtls_ecp_point *P,
                             int (*f_rng)(void *, unsigned char *, size_t), void *p_rng)
{
#if defined(MBEDTLS_ECP_RANDOMIZE_MXZ_ALT)
    if (mbedtls_internal_ecp_grp_capable(grp)) {
        return mbedtls_internal_ecp_randomize_mxz(grp, P, f_rng, p_rng);
    }
#endif /* MBEDTLS_ECP_RANDOMIZE_MXZ_ALT */

#if defined(MBEDTLS_ECP_NO_FALLBACK) && defined(MBEDTLS_ECP_RANDOMIZE_MXZ_ALT)
    return MBEDTLS_ERR_ECP_FEATURE_UNAVAILABLE;
#else
    int ret = MBEDTLS_ERR_ERROR_CORRUPTION_DETECTED;
    mbedtls_mpi l;
    mbedtls_mpi_init(&l);

    /* Generate l such that 1 < l < p */
    MPI_ECP_RAND(&l);

    MPI_ECP_MUL(&P->X, &P->X, &l);
    MPI_ECP_MUL(&P->Z, &P->Z, &l);

cleanup:
    mbedtls_mpi_free(&l);

    if (ret == MBEDTLS_ERR_MPI_NOT_ACCEPTABLE) {
        ret = MBEDTLS_ERR_ECP_RANDOM_FAILED;
    }
    return ret;
#endif /* !defined(MBEDTLS_ECP_NO_FALLBACK) || !defined(MBEDTLS_ECP_RANDOMIZE_MXZ_ALT) */
}

/*
 * Double-and-add: R = 2P, S = P + Q, with d = X(P - Q),
 * for Montgomery curves in x/z coordinates.
 *
 * http://www.hyperelliptic.org/EFD/g1p/auto-code/montgom/xz/ladder/mladd-1987-m.op3
 * with
 * d =  X1
 * P = (X2, Z2)
 * Q = (X3, Z3)
 * R = (X4, Z4)
 * S = (X5, Z5)
 * and eliminating temporary variables tO, ..., t4.
 *
 * Cost: 5M + 4S
 */
static int ecp_double_add_mxz(const mbedtls_ecp_group *grp,
                              mbedtls_ecp_point *R, mbedtls_ecp_point *S,
                              const mbedtls_ecp_point *P, const mbedtls_ecp_point *Q,
                              const mbedtls_mpi *d,
                              mbedtls_mpi T[4])
{
#if defined(MBEDTLS_ECP_DOUBLE_ADD_MXZ_ALT)
    if (mbedtls_internal_ecp_grp_capable(grp)) {
        return mbedtls_internal_ecp_double_add_mxz(grp, R, S, P, Q, d);
    }
#endif /* MBEDTLS_ECP_DOUBLE_ADD_MXZ_ALT */

#if defined(MBEDTLS_ECP_NO_FALLBACK) && defined(MBEDTLS_ECP_DOUBLE_ADD_MXZ_ALT)
    return MBEDTLS_ERR_ECP_FEATURE_UNAVAILABLE;
#else
    int ret = MBEDTLS_ERR_ERROR_CORRUPTION_DETECTED;

    MPI_ECP_ADD(&T[0], &P->X,   &P->Z);   /* Pp := PX + PZ                    */
    MPI_ECP_SUB(&T[1], &P->X,   &P->Z);   /* Pm := PX - PZ                    */
    MPI_ECP_ADD(&T[2], &Q->X,   &Q->Z);   /* Qp := QX + XZ                    */
    MPI_ECP_SUB(&T[3], &Q->X,   &Q->Z);   /* Qm := QX - QZ                    */
    MPI_ECP_MUL(&T[3], &T[3],   &T[0]);   /* Qm * Pp                          */
    MPI_ECP_MUL(&T[2], &T[2],   &T[1]);   /* Qp * Pm                          */
    MPI_ECP_SQR(&T[0], &T[0]);            /* Pp^2                             */
    MPI_ECP_SQR(&T[1], &T[1]);            /* Pm^2                             */
    MPI_ECP_MUL(&R->X, &T[0],   &T[1]);   /* Pp^2 * Pm^2                      */
    MPI_ECP_SUB(&T[0], &T[0],   &T[1]);   /* Pp^2 - Pm^2                      */
    MPI_ECP_MUL(&R->Z, &grp->A, &T[0]);   /* A * (Pp^2 - Pm^2)                */
    MPI_ECP_ADD(&R->Z, &T[1],   &R->Z);   /* [ A * (Pp^2-Pm^2) ] + Pm^2       */
    MPI_ECP_ADD(&S->X, &T[3],   &T[2]);   /* Qm*Pp + Qp*Pm                    */
    MPI_ECP_SQR(&S->X, &S->X);            /* (Qm*Pp + Qp*Pm)^2                */
    MPI_ECP_SUB(&S->Z, &T[3],   &T[2]);   /* Qm*Pp - Qp*Pm                    */
    MPI_ECP_SQR(&S->Z, &S->Z);            /* (Qm*Pp - Qp*Pm)^2                */
    MPI_ECP_MUL(&S->Z, d,       &S->Z);   /* d * ( Qm*Pp - Qp*Pm )^2          */
    MPI_ECP_MUL(&R->Z, &T[0],   &R->Z);   /* [A*(Pp^2-Pm^2)+Pm^2]*(Pp^2-Pm^2) */

cleanup:

    return ret;
#endif /* !defined(MBEDTLS_ECP_NO_FALLBACK) || !defined(MBEDTLS_ECP_DOUBLE_ADD_MXZ_ALT) */
}

/*
 * Multiplication with Montgomery ladder in x/z coordinates,
 * for curves in Montgomery form
 */
static int ecp_mul_mxz(mbedtls_ecp_group *grp, mbedtls_ecp_point *R,
                       const mbedtls_mpi *m, const mbedtls_ecp_point *P,
                       int (*f_rng)(void *, unsigned char *, size_t),
                       void *p_rng)
{
    int ret = MBEDTLS_ERR_ERROR_CORRUPTION_DETECTED;
    size_t i;
    unsigned char b;
    mbedtls_ecp_point RP;
    mbedtls_mpi PX;
    mbedtls_mpi tmp[4];
    mbedtls_ecp_point_init(&RP); mbedtls_mpi_init(&PX);

    mpi_init_many(tmp, sizeof(tmp) / sizeof(mbedtls_mpi));

    if (f_rng == NULL) {
        return MBEDTLS_ERR_ECP_BAD_INPUT_DATA;
    }

    /* Save PX and read from P before writing to R, in case P == R */
    MPI_ECP_MOV(&PX, &P->X);
    MBEDTLS_MPI_CHK(mbedtls_ecp_copy(&RP, P));

    /* Set R to zero in modified x/z coordinates */
    MPI_ECP_LSET(&R->X, 1);
    MPI_ECP_LSET(&R->Z, 0);
    mbedtls_mpi_free(&R->Y);

    /* RP.X might be slightly larger than P, so reduce it */
    MOD_ADD(&RP.X);

    /* Randomize coordinates of the starting point */
    MBEDTLS_MPI_CHK(ecp_randomize_mxz(grp, &RP, f_rng, p_rng));

    /* Loop invariant: R = result so far, RP = R + P */
    i = grp->nbits + 1; /* one past the (zero-based) required msb for private keys */
    while (i-- > 0) {
        b = mbedtls_mpi_get_bit(m, i);
        /*
         *  if (b) R = 2R + P else R = 2R,
         * which is:
         *  if (b) double_add( RP, R, RP, R )
         *  else   double_add( R, RP, R, RP )
         * but using safe conditional swaps to avoid leaks
         */
        MPI_ECP_COND_SWAP(&R->X, &RP.X, b);
        MPI_ECP_COND_SWAP(&R->Z, &RP.Z, b);
        MBEDTLS_MPI_CHK(ecp_double_add_mxz(grp, R, &RP, R, &RP, &PX, tmp));
        MPI_ECP_COND_SWAP(&R->X, &RP.X, b);
        MPI_ECP_COND_SWAP(&R->Z, &RP.Z, b);
    }

    /*
     * Knowledge of the projective coordinates may leak the last few bits of the
     * scalar [1], and since our MPI implementation isn't constant-flow,
     * inversion (used for coordinate normalization) may leak the full value
     * of its input via side-channels [2].
     *
     * [1] https://eprint.iacr.org/2003/191
     * [2] https://eprint.iacr.org/2020/055
     *
     * Avoid the leak by randomizing coordinates before we normalize them.
     */
    MBEDTLS_MPI_CHK(ecp_randomize_mxz(grp, R, f_rng, p_rng));
    MBEDTLS_MPI_CHK(ecp_normalize_mxz(grp, R));

cleanup:
    mbedtls_ecp_point_free(&RP); mbedtls_mpi_free(&PX);

    mpi_free_many(tmp, sizeof(tmp) / sizeof(mbedtls_mpi));
    return ret;
}

#endif /* MBEDTLS_ECP_MONTGOMERY_ENABLED */

#if defined(MBEDTLS_ECP_EDWARDS_ENABLED)

/*
 * For Edwards curves, we do all the internal arithmetic in projective
 * coordinates. Import/export of points uses only the x and y coordinates,
 * which are internally represented as X/Z and Y/Z.
 *
 * For scalar multiplication, we'll use a Montgomery ladder.
 */

/*
 * Normalize Edwards x/y/z coordinates: X = X/Z, Y = Y/Z, Z = 1
 * Cost: 2M + 1I
 */
static int ecp_normalize_edxyz(const mbedtls_ecp_group *grp, mbedtls_ecp_point *P)
{
    mbedtls_mpi Zi;
    int ret = MBEDTLS_ERR_ERROR_CORRUPTION_DETECTED;

    mbedtls_mpi_init(&Zi);

    MPI_ECP_INV(&Zi, &P->Z);
    MPI_ECP_MUL(&P->X, &P->X, &Zi);
    MPI_ECP_MUL(&P->Y, &P->Y, &Zi);
    MBEDTLS_MPI_CHK(mbedtls_mpi_lset(&P->Z, 1));

cleanup:
    mbedtls_mpi_free(&Zi);

    return ret;
}

/*
 * Randomize projective x/y/z coordinates:
 * (X, Y, Z) -> (l X, l Y, l Z) for random l
 * This is sort of the reverse operation of ecp_normalize_edxyz().
 *
 * This countermeasure was first suggested in [2].
 * Cost: 3M
 */
static int ecp_randomize_edxyz(const mbedtls_ecp_group *grp, mbedtls_ecp_point *P,
                               int (*f_rng)(void *, unsigned char *, size_t), void *p_rng)
{
    int ret = MBEDTLS_ERR_ERROR_CORRUPTION_DETECTED;
    mbedtls_mpi l;
    size_t p_size;
    int count = 0;

    p_size = (grp->pbits + 7) / 8;
    mbedtls_mpi_init(&l);

    /* Generate l such that 1 < l < p */
    do {
        MBEDTLS_MPI_CHK(mbedtls_mpi_fill_random(&l, p_size, f_rng, p_rng));

        while (mbedtls_mpi_cmp_mpi(&l, &grp->P) >= 0) {
            MBEDTLS_MPI_CHK(mbedtls_mpi_shift_r(&l, 1));
        }

        if (count++ > 10) {
            return MBEDTLS_ERR_ECP_RANDOM_FAILED;
        }
    } while (mbedtls_mpi_cmp_int(&l, 1) <= 0);

    MPI_ECP_MUL(&P->X, &P->X, &l);
    MPI_ECP_MUL(&P->Y, &P->Y, &l);
    MPI_ECP_MUL(&P->Z, &P->Z, &l);

cleanup:
    mbedtls_mpi_free(&l);

    return ret;
}

/*
 * Add for: R = P + Q for both Edwards and Twisted Edwards curves in projective
 * coordinates.
 *
 * https://hyperelliptic.org/EFD/g1p/auto-code/twisted/projective/addition/add-2008-bbjlp.op3
 * with
 * P = (X1, Z1)
 * Q = (X2, Z2)
 * R = (X3, Z3)
 * and eliminating temporary variables t0, t3, ..., t9.
 *
 * Cost: 10M + 1S
 */
static int ecp_add_edxyz(mbedtls_ecp_group *grp, mbedtls_ecp_point *R,
                         const mbedtls_ecp_point *P, const mbedtls_ecp_point *Q)
{
#if defined(MBEDTLS_ECP_DOUBLE_ADD_EDXYZ_ALT)
    if (mbedtls_internal_ecp_grp_capable(grp)) {
        return mbedtls_internal_ecp_double_add_edxyz(grp, R, S, P, Q, d);
    }
#endif /* MBEDTLS_ECP_DOUBLE_ADD_MXZ_ALT */

#if defined(MBEDTLS_ECP_NO_FALLBACK) && defined(MBEDTLS_ECP_DOUBLE_ADD_EDXYZ_ALT)
    return MBEDTLS_ERR_ECP_FEATURE_UNAVAILABLE;
#else
    int ret = MBEDTLS_ERR_ERROR_CORRUPTION_DETECTED;
    mbedtls_mpi A, B, C, D, E, F, G, t1, t2;

    mbedtls_mpi_init(&A); mbedtls_mpi_init(&B); mbedtls_mpi_init(&C);
    mbedtls_mpi_init(&D); mbedtls_mpi_init(&E); mbedtls_mpi_init(&F);
    mbedtls_mpi_init(&G); mbedtls_mpi_init(&t1); mbedtls_mpi_init(&t2);

    /* A = Z1*Z2 */
    MPI_ECP_MUL(&A,    &P->Z,   &Q->Z);
    /* B = A^2 */
    MPI_ECP_MUL(&B,    &A,      &A);
    /* C = X1*X2 */
    MPI_ECP_MUL(&C,    &P->X,   &Q->X);
    /* D = Y1*Y2 */
    MPI_ECP_MUL(&D,    &P->Y,   &Q->Y);
    /* E = d*C*D */
    MPI_ECP_MUL(&E,    &C,      &D);
    MPI_ECP_MUL(&E,    &E,      &grp->B);
    /* F = B-E */
    MPI_ECP_SUB(&F,    &B,      &E);
    /* G = B+E */
    MPI_ECP_ADD(&G,    &B,      &E);
    /* X3 = A*F*((X1+Y1)*(X2+Y2)-C-D) */
    MPI_ECP_ADD(&t1,   &P->X,   &P->Y);
    MPI_ECP_ADD(&t2,   &Q->X,   &Q->Y);
    MPI_ECP_MUL(&R->X, &t1,     &t2);
    MPI_ECP_SUB(&R->X, &R->X,   &C);
    MPI_ECP_SUB(&R->X, &R->X,   &D);
    MPI_ECP_MUL(&R->X, &R->X,   &F);
    MPI_ECP_MUL(&R->X, &R->X,   &A);
    /* Y3 = A*G*(D-a*C) */
    MPI_ECP_MUL(&R->Y, &grp->A, &C);
    MPI_ECP_SUB(&R->Y, &D,      &R->Y);
    MPI_ECP_MUL(&R->Y, &R->Y,   &G);
    MPI_ECP_MUL(&R->Y, &R->Y,   &A);
    /* Z3 = F*G */
    MPI_ECP_MUL(&R->Z, &F,      &G);

cleanup:
    mbedtls_mpi_free(&A); mbedtls_mpi_free(&B); mbedtls_mpi_free(&C);
    mbedtls_mpi_free(&D); mbedtls_mpi_free(&E); mbedtls_mpi_free(&F);
    mbedtls_mpi_free(&G); mbedtls_mpi_free(&t1); mbedtls_mpi_free(&t2);

    return ret;
#endif /* defined(MBEDTLS_ECP_NO_FALLBACK) && defined(MBEDTLS_ECP_DOUBLE_ADD_EDXYZ_ALT) */
}

/*
 * Double for: R = 2 * P for both Edwards and Twisted Edwards curves in projective
 * coordinates.
 *
 * https://hyperelliptic.org/EFD/g1p/auto-code/twisted/projective/doubling/dbl-2008-bbjlp.op3
 * with
 * P = (X1, Z1)
 * R = (X3, Z3)
 * and eliminating H and temporary variables t0, ..., t4.
 *
 * Cost: 3M + 4S
 */
static int ecp_double_edxyz(mbedtls_ecp_group *grp, mbedtls_ecp_point *R,
                            const mbedtls_ecp_point *P)
{
    int ret = MBEDTLS_ERR_ERROR_CORRUPTION_DETECTED;
    mbedtls_mpi A, B, C, D, E, F, J;

    mbedtls_mpi_init(&A); mbedtls_mpi_init(&B); mbedtls_mpi_init(&C);
    mbedtls_mpi_init(&D); mbedtls_mpi_init(&E); mbedtls_mpi_init(&F);
    mbedtls_mpi_init(&J);

    /* B = (X1+Y1)^2 */
    MPI_ECP_ADD(&B,    &P->X,   &P->Y);
    MPI_ECP_MUL(&B,    &B,      &B);
    /* C = X1^2 */
    MPI_ECP_MUL(&C,    &P->X,   &P->X);
    /* D = Y1^2 */
    MPI_ECP_MUL(&D,    &P->Y,   &P->Y);
    /* E = a*C */
    MPI_ECP_MUL(&E,    &grp->A, &C);
    /* F = E+D */
    MPI_ECP_ADD(&F,    &E,      &D);
    /* J = F-2*(Z1^2) */
    MPI_ECP_MUL(&J,    &P->Z,   &P->Z);
    MPI_ECP_SHIFT_L(&J, 1);
    MPI_ECP_SUB(&J,    &F,      &J);
    /* X3 = (B-C-D)*J */
    MPI_ECP_SUB(&R->X, &B,      &C);
    MPI_ECP_SUB(&R->X, &R->X,   &D);
    MPI_ECP_MUL(&R->X, &R->X,   &J);
    /* Y3 = F*(E-D) */
    MPI_ECP_SUB(&R->Y, &E,      &D);
    MPI_ECP_MUL(&R->Y, &R->Y,   &F);
    /* Z3 = F*J */
    MPI_ECP_MUL(&R->Z, &F,      &J);

cleanup:
    mbedtls_mpi_free(&A); mbedtls_mpi_free(&B); mbedtls_mpi_free(&C);
    mbedtls_mpi_free(&D); mbedtls_mpi_free(&E); mbedtls_mpi_free(&F);
    mbedtls_mpi_free(&J);

    return ret;
}

/*
 * Multiplication with Montgomery ladder in x/y/z coordinates,
 * for curves in Edwards form.
 */
static int ecp_mul_edxyz(mbedtls_ecp_group *grp, mbedtls_ecp_point *R,
                         const mbedtls_mpi *m, const mbedtls_ecp_point *P,
                         int (*f_rng)(void *, unsigned char *, size_t),
                         void *p_rng)
{
    int ret = MBEDTLS_ERR_ERROR_CORRUPTION_DETECTED;
    size_t i;
    unsigned char b;
    mbedtls_ecp_point RP;

    mbedtls_ecp_point_init(&RP);

    /* Read from P before writing to R, in case P == R */
    MBEDTLS_MPI_CHK(mbedtls_ecp_copy(&RP, P));

    /* Set R to zero */
    MBEDTLS_MPI_CHK(mbedtls_ecp_set_zero_ext(grp, R));

    /* RP.X and RP.Y might be slightly larger than P, so reduce them */
    MOD_ADD(&RP.X);
    MOD_ADD(&RP.Y);

    /* Randomize coordinates of the starting point */
    if (f_rng != NULL) {
        MBEDTLS_MPI_CHK(ecp_randomize_edxyz(grp, &RP, f_rng, p_rng));
    }

    /* Loop invariant: R = result so far, RP = R + P */
    i = grp->pbits; /* one past the (zero-based) most significant bit */
    while (i-- > 0) {
        b = mbedtls_mpi_get_bit(m, i);
        /*
         *  if (b) R = 2R + P else R = 2R,
         * which is:
         *  if (b) add( R, R, RP )
         *         double( RP )
         *  else   add( RP, RP, R )
         *         double( R )
         * but using safe conditional swaps to avoid leaks
         */
        MBEDTLS_MPI_CHK(mbedtls_mpi_safe_cond_swap(&R->X, &RP.X, b));
        MBEDTLS_MPI_CHK(mbedtls_mpi_safe_cond_swap(&R->Y, &RP.Y, b));
        MBEDTLS_MPI_CHK(mbedtls_mpi_safe_cond_swap(&R->Z, &RP.Z, b));
        MBEDTLS_MPI_CHK(ecp_add_edxyz(grp, &RP, &RP, R));
        MBEDTLS_MPI_CHK(ecp_double_edxyz(grp, R,   R));
        MBEDTLS_MPI_CHK(mbedtls_mpi_safe_cond_swap(&R->X, &RP.X, b));
        MBEDTLS_MPI_CHK(mbedtls_mpi_safe_cond_swap(&R->Y, &RP.Y, b));
        MBEDTLS_MPI_CHK(mbedtls_mpi_safe_cond_swap(&R->Z, &RP.Z, b));
    }

    /*
     * Knowledge of the projective coordinates may leak the last few bits of the
     * scalar [1], and since our MPI implementation isn't constant-flow,
     * inversion (used for coordinate normalization) may leak the full value
     * of its input via side-channels [2].
     *
     * [1] https://eprint.iacr.org/2003/191
     * [2] https://eprint.iacr.org/2020/055
     *
     * Avoid the leak by randomizing coordinates before we normalize them.
     */
    if (f_rng != NULL) {
        MBEDTLS_MPI_CHK(ecp_randomize_edxyz(grp, R, f_rng, p_rng));
    }

    MBEDTLS_MPI_CHK(ecp_normalize_edxyz(grp, R));

cleanup:
    mbedtls_ecp_point_free(&RP);

    return ret;
}
#endif /* MBEDTLS_ECP_EDWARDS_ENABLED */

/*
 * Restartable multiplication R = m * P
 *
 * This internal function can be called without an RNG in case where we know
 * the inputs are not sensitive.
 */
static int ecp_mul_restartable_internal(mbedtls_ecp_group *grp, mbedtls_ecp_point *R,
                                        const mbedtls_mpi *m, const mbedtls_ecp_point *P,
                                        int (*f_rng)(void *, unsigned char *, size_t), void *p_rng,
                                        mbedtls_ecp_restart_ctx *rs_ctx)
{
    int ret = MBEDTLS_ERR_ECP_BAD_INPUT_DATA;
#if defined(MBEDTLS_ECP_INTERNAL_ALT)
    char is_grp_capable = 0;
#endif

#if defined(MBEDTLS_ECP_RESTARTABLE)
    /* reset ops count for this call if top-level */
    if (rs_ctx != NULL && rs_ctx->depth++ == 0) {
        rs_ctx->ops_done = 0;
    }
#else
    (void) rs_ctx;
#endif

#if defined(MBEDTLS_ECP_INTERNAL_ALT)
    if ((is_grp_capable = mbedtls_internal_ecp_grp_capable(grp))) {
        MBEDTLS_MPI_CHK(mbedtls_internal_ecp_init(grp));
    }
#endif /* MBEDTLS_ECP_INTERNAL_ALT */

    int restarting = 0;
#if defined(MBEDTLS_ECP_RESTARTABLE)
    restarting = (rs_ctx != NULL && rs_ctx->rsm != NULL);
#endif
    /* skip argument check when restarting */
    if (!restarting) {
        /* check_privkey is free */
        MBEDTLS_ECP_BUDGET(MBEDTLS_ECP_OPS_CHK);

        /* Common sanity checks */
        MBEDTLS_MPI_CHK(mbedtls_ecp_check_privkey(grp, m));
        MBEDTLS_MPI_CHK(mbedtls_ecp_check_pubkey(grp, P));
    }

    ret = MBEDTLS_ERR_ECP_BAD_INPUT_DATA;
    switch (mbedtls_ecp_get_type(grp)) {
#if defined(MBEDTLS_ECP_MONTGOMERY_ENABLED)
        case MBEDTLS_ECP_TYPE_MONTGOMERY:
            MBEDTLS_MPI_CHK(ecp_mul_mxz(grp, R, m, P, f_rng, p_rng));
            break;
#endif
#if defined(MBEDTLS_ECP_SHORT_WEIERSTRASS_ENABLED)
        case MBEDTLS_ECP_TYPE_SHORT_WEIERSTRASS:
            MBEDTLS_MPI_CHK(ecp_mul_comb(grp, R, m, P, f_rng, p_rng, rs_ctx));
            break;
#endif
#if defined(MBEDTLS_ECP_EDWARDS_ENABLED)
        case MBEDTLS_ECP_TYPE_EDWARDS:
            MBEDTLS_MPI_CHK(ecp_mul_edxyz(grp, R, m, P, f_rng, p_rng));
            break;
#endif
        default:
            break;
    }

cleanup:

#if defined(MBEDTLS_ECP_INTERNAL_ALT)
    if (is_grp_capable) {
        mbedtls_internal_ecp_free(grp);
    }
#endif /* MBEDTLS_ECP_INTERNAL_ALT */

#if defined(MBEDTLS_ECP_RESTARTABLE)
    if (rs_ctx != NULL) {
        rs_ctx->depth--;
    }
#endif

    return ret;
}

/*
 * Restartable multiplication R = m * P
 */
int mbedtls_ecp_mul_restartable(mbedtls_ecp_group *grp, mbedtls_ecp_point *R,
                                const mbedtls_mpi *m, const mbedtls_ecp_point *P,
                                int (*f_rng)(void *, unsigned char *, size_t), void *p_rng,
                                mbedtls_ecp_restart_ctx *rs_ctx)
{
    if (f_rng == NULL) {
        return MBEDTLS_ERR_ECP_BAD_INPUT_DATA;
    }

    return ecp_mul_restartable_internal(grp, R, m, P, f_rng, p_rng, rs_ctx);
}

/*
 * Multiplication R = m * P
 */
int mbedtls_ecp_mul(mbedtls_ecp_group *grp, mbedtls_ecp_point *R,
                    const mbedtls_mpi *m, const mbedtls_ecp_point *P,
                    int (*f_rng)(void *, unsigned char *, size_t), void *p_rng)
{
    return mbedtls_ecp_mul_restartable(grp, R, m, P, f_rng, p_rng, NULL);
}
#endif /* MBEDTLS_ECP_C */

#if defined(MBEDTLS_ECP_SHORT_WEIERSTRASS_ENABLED)
/*
 * Check that an affine point is valid as a public key,
 * short weierstrass curves (SEC1 3.2.3.1)
 */
static int ecp_check_pubkey_sw(const mbedtls_ecp_group *grp, const mbedtls_ecp_point *pt)
{
    int ret = MBEDTLS_ERR_ERROR_CORRUPTION_DETECTED;
    mbedtls_mpi YY, RHS;

    /* pt coordinates must be normalized for our checks */
    if (mbedtls_mpi_cmp_int(&pt->X, 0) < 0 ||
        mbedtls_mpi_cmp_int(&pt->Y, 0) < 0 ||
        mbedtls_mpi_cmp_mpi(&pt->X, &grp->P) >= 0 ||
        mbedtls_mpi_cmp_mpi(&pt->Y, &grp->P) >= 0) {
        return MBEDTLS_ERR_ECP_INVALID_KEY;
    }

    mbedtls_mpi_init(&YY); mbedtls_mpi_init(&RHS);

    /*
     * YY = Y^2
     * RHS = X^3 + A X + B
     */
    MPI_ECP_SQR(&YY,  &pt->Y);
    MBEDTLS_MPI_CHK(ecp_sw_rhs(grp, &RHS, &pt->X));

    if (MPI_ECP_CMP(&YY, &RHS) != 0) {
        ret = MBEDTLS_ERR_ECP_INVALID_KEY;
    }

cleanup:

    mbedtls_mpi_free(&YY); mbedtls_mpi_free(&RHS);

    return ret;
}
#endif /* MBEDTLS_ECP_SHORT_WEIERSTRASS_ENABLED */

#if defined(MBEDTLS_ECP_C)
#if defined(MBEDTLS_ECP_SHORT_WEIERSTRASS_ENABLED)
/*
 * R = m * P with shortcuts for m == 0, m == 1 and m == -1
 * NOT constant-time - ONLY for short Weierstrass!
 */
static int mbedtls_ecp_mul_shortcuts(mbedtls_ecp_group *grp,
                                     mbedtls_ecp_point *R,
                                     const mbedtls_mpi *m,
                                     const mbedtls_ecp_point *P,
                                     mbedtls_ecp_restart_ctx *rs_ctx)
{
    int ret = MBEDTLS_ERR_ERROR_CORRUPTION_DETECTED;
    mbedtls_mpi tmp;
    mbedtls_mpi_init(&tmp);

    if (mbedtls_mpi_cmp_int(m, 0) == 0) {
        MBEDTLS_MPI_CHK(mbedtls_ecp_check_pubkey(grp, P));
        MBEDTLS_MPI_CHK(mbedtls_ecp_set_zero_ext(grp, R));
    } else if (mbedtls_mpi_cmp_int(m, 1) == 0) {
        MBEDTLS_MPI_CHK(mbedtls_ecp_check_pubkey(grp, P));
        MBEDTLS_MPI_CHK(mbedtls_ecp_copy(R, P));
    } else if (mbedtls_mpi_cmp_int(m, -1) == 0) {
        MBEDTLS_MPI_CHK(mbedtls_ecp_check_pubkey(grp, P));
        MBEDTLS_MPI_CHK(mbedtls_ecp_copy(R, P));
        MPI_ECP_NEG(&R->Y);
    } else {
        MBEDTLS_MPI_CHK(ecp_mul_restartable_internal(grp, R, m, P,
                                                     NULL, NULL, rs_ctx));
    }

cleanup:
    mbedtls_mpi_free(&tmp);

    return ret;
}

/*
 * Restartable linear combination
 * NOT constant-time - ONLY for short Weierstrass!
 */
static int mbedtls_ecp_muladd_restartable_sw(
    mbedtls_ecp_group *grp, mbedtls_ecp_point *R,
    const mbedtls_mpi *m, const mbedtls_ecp_point *P,
    const mbedtls_mpi *n, const mbedtls_ecp_point *Q,
    mbedtls_ecp_restart_ctx *rs_ctx)
{
    int ret = MBEDTLS_ERR_ERROR_CORRUPTION_DETECTED;
    mbedtls_ecp_point mP;
    mbedtls_ecp_point *pmP = &mP;
    mbedtls_ecp_point *pR = R;
    mbedtls_mpi tmp[4];
#if defined(MBEDTLS_ECP_INTERNAL_ALT)
    char is_grp_capable = 0;
#endif

#if defined(MBEDTLS_ECP_SHORT_WEIERSTRASS_ENABLED)
    if (mbedtls_ecp_get_type(grp) != MBEDTLS_ECP_TYPE_SHORT_WEIERSTRASS) {
        return MBEDTLS_ERR_ECP_FEATURE_UNAVAILABLE;
    }
#endif

    mbedtls_ecp_point_init(&mP);
    mpi_init_many(tmp, sizeof(tmp) / sizeof(mbedtls_mpi));

    ECP_RS_ENTER(ma);

#if defined(MBEDTLS_ECP_RESTARTABLE)
    if (rs_ctx != NULL && rs_ctx->ma != NULL) {
        /* redirect intermediate results to restart context */
        pmP = &rs_ctx->ma->mP;
        pR  = &rs_ctx->ma->R;

        /* jump to next operation */
        if (rs_ctx->ma->state == ecp_rsma_mul2) {
            goto mul2;
        }
        if (rs_ctx->ma->state == ecp_rsma_add) {
            goto add;
        }
        if (rs_ctx->ma->state == ecp_rsma_norm) {
            goto norm;
        }
    }
#endif /* MBEDTLS_ECP_RESTARTABLE */

    MBEDTLS_MPI_CHK(mbedtls_ecp_mul_shortcuts(grp, pmP, m, P, rs_ctx));
#if defined(MBEDTLS_ECP_RESTARTABLE)
    if (rs_ctx != NULL && rs_ctx->ma != NULL) {
        rs_ctx->ma->state = ecp_rsma_mul2;
    }

mul2:
#endif
    MBEDTLS_MPI_CHK(mbedtls_ecp_mul_shortcuts(grp, pR,  n, Q, rs_ctx));

#if defined(MBEDTLS_ECP_INTERNAL_ALT)
    if ((is_grp_capable = mbedtls_internal_ecp_grp_capable(grp))) {
        MBEDTLS_MPI_CHK(mbedtls_internal_ecp_init(grp));
    }
#endif /* MBEDTLS_ECP_INTERNAL_ALT */

#if defined(MBEDTLS_ECP_RESTARTABLE)
    if (rs_ctx != NULL && rs_ctx->ma != NULL) {
        rs_ctx->ma->state = ecp_rsma_add;
    }

add:
#endif
    MBEDTLS_ECP_BUDGET(MBEDTLS_ECP_OPS_ADD);
    MBEDTLS_MPI_CHK(ecp_add_mixed(grp, pR, pmP, pR, tmp));
#if defined(MBEDTLS_ECP_RESTARTABLE)
    if (rs_ctx != NULL && rs_ctx->ma != NULL) {
        rs_ctx->ma->state = ecp_rsma_norm;
    }

norm:
#endif
    MBEDTLS_ECP_BUDGET(MBEDTLS_ECP_OPS_INV);
    MBEDTLS_MPI_CHK(ecp_normalize_jac(grp, pR));

#if defined(MBEDTLS_ECP_RESTARTABLE)
    if (rs_ctx != NULL && rs_ctx->ma != NULL) {
        MBEDTLS_MPI_CHK(mbedtls_ecp_copy(R, pR));
    }
#endif

cleanup:

    mpi_free_many(tmp, sizeof(tmp) / sizeof(mbedtls_mpi));

#if defined(MBEDTLS_ECP_INTERNAL_ALT)
    if (is_grp_capable) {
        mbedtls_internal_ecp_free(grp);
    }
#endif /* MBEDTLS_ECP_INTERNAL_ALT */

    mbedtls_ecp_point_free(&mP);

    ECP_RS_LEAVE(ma);

    return ret;
}
#endif /* MBEDTLS_ECP_SHORT_WEIERSTRASS_ENABLED */

#if defined(MBEDTLS_ECP_EDWARDS_ENABLED)
/*
 * Restartable linear combination
 * NOT constant-time - ONLY for Edwards!
 */
static int mbedtls_ecp_muladd_edwards(
    mbedtls_ecp_group *grp, mbedtls_ecp_point *R,
    const mbedtls_mpi *m, const mbedtls_ecp_point *P,
    const mbedtls_mpi *n, const mbedtls_ecp_point *Q)
{
    int ret = MBEDTLS_ERR_ERROR_CORRUPTION_DETECTED;
    size_t i;
    unsigned char bm, bn;
    mbedtls_ecp_point RP, RQ, RPQ;

    mbedtls_ecp_point_init(&RP);
    mbedtls_ecp_point_init(&RQ);
    mbedtls_ecp_point_init(&RPQ);

    /* Read from P and Q before writing to R, in case P == R or Q == R */
    MBEDTLS_MPI_CHK(mbedtls_ecp_copy(&RP, P));
    MBEDTLS_MPI_CHK(mbedtls_ecp_copy(&RQ, Q));

    /* Set R to zero */
    MBEDTLS_MPI_CHK(mbedtls_ecp_set_zero_ext(grp, R));

    /* RP.X, RP.Y, RQ.X, RQ.Y might be slightly larger than P, so reduce them */
    MOD_ADD(&RP.X);
    MOD_ADD(&RP.Y);
    MOD_ADD(&RQ.X);
    MOD_ADD(&RQ.Y);

    /* Compute RPQ = RP + RQ */
    MBEDTLS_MPI_CHK(ecp_add_edxyz(grp, &RPQ, &RP, &RQ));

    /*
     * Compute mP + nQ using Shamir's trick
     * Loop invariant: R = result so far
     */
    i = grp->pbits; /* one past the (zero-based) most significant bit */
    while (i-- > 0) {
        MBEDTLS_MPI_CHK(ecp_double_edxyz(grp, R, R));

        bm = mbedtls_mpi_get_bit(m, i);
        bn = mbedtls_mpi_get_bit(n, i);
        if (bm && bn) {
            MBEDTLS_MPI_CHK(ecp_add_edxyz(grp, R, R, &RPQ));
        } else if (bm) {
            MBEDTLS_MPI_CHK(ecp_add_edxyz(grp, R, R, &RP));
        } else if (bn) {
            MBEDTLS_MPI_CHK(ecp_add_edxyz(grp, R, R, &RQ));
        }
    }

    MBEDTLS_MPI_CHK(ecp_normalize_edxyz(grp, R));

cleanup:
    mbedtls_ecp_point_free(&RP);
    mbedtls_ecp_point_free(&RQ);
    mbedtls_ecp_point_free(&RPQ);

    return ret;
}
#endif /* MBEDTLS_ECP_EDWARDS_ENABLED */

#if defined(MBEDTLS_ECP_EDWARDS_ENABLED) || defined(MBEDTLS_ECP_SHORT_WEIERSTRASS_ENABLED)
/*
 * Restartable linear combination
 * NOT constant-time - ONLY for short Weierstrass and Edwards!
 */
int mbedtls_ecp_muladd_restartable(
    mbedtls_ecp_group *grp, mbedtls_ecp_point *R,
    const mbedtls_mpi *m, const mbedtls_ecp_point *P,
    const mbedtls_mpi *n, const mbedtls_ecp_point *Q,
    mbedtls_ecp_restart_ctx *rs_ctx)
{
    switch (mbedtls_ecp_get_type(grp)) {
#if defined(MBEDTLS_ECP_EDWARDS_ENABLED)
        case MBEDTLS_ECP_TYPE_EDWARDS:
            (void) rs_ctx;
            return mbedtls_ecp_muladd_edwards(grp, R, m, P, n, Q);
#endif
#if defined(MBEDTLS_ECP_SHORT_WEIERSTRASS_ENABLED)
        case MBEDTLS_ECP_TYPE_SHORT_WEIERSTRASS:
            return mbedtls_ecp_muladd_restartable_sw(grp, R, m, P, n, Q, rs_ctx);
#endif
        default:
            return MBEDTLS_ERR_ECP_FEATURE_UNAVAILABLE;
    }
}

/*
 * Linear combination
 * NOT constant-time - ONLY for short Weierstrass and Edwards!
 */
int mbedtls_ecp_muladd(mbedtls_ecp_group *grp, mbedtls_ecp_point *R,
                       const mbedtls_mpi *m, const mbedtls_ecp_point *P,
                       const mbedtls_mpi *n, const mbedtls_ecp_point *Q)
{
    return mbedtls_ecp_muladd_restartable(grp, R, m, P, n, Q, NULL);
}
#endif /* MBEDTLS_ECP_EDWARDS_ENABLED || MBEDTLS_ECP_SHORT_WEIERSTRASS_ENABLED */
#endif /* MBEDTLS_ECP_C */

#if defined(MBEDTLS_ECP_MONTGOMERY_ENABLED)
#if defined(MBEDTLS_ECP_DP_CURVE25519_ENABLED)
#define ECP_MPI_INIT(_p, _n) { .p = (mbedtls_mpi_uint *) (_p), .s = 1, .n = (_n) }
#define ECP_MPI_INIT_ARRAY(x)   \
    ECP_MPI_INIT(x, sizeof(x) / sizeof(mbedtls_mpi_uint))
/*
 * Constants for the two points other than 0, 1, -1 (mod p) in
 * https://cr.yp.to/ecdh.html#validate
 * See ecp_check_pubkey_x25519().
 */
static const mbedtls_mpi_uint x25519_bad_point_1[] = {
    MBEDTLS_BYTES_TO_T_UINT_8(0xe0, 0xeb, 0x7a, 0x7c, 0x3b, 0x41, 0xb8, 0xae),
    MBEDTLS_BYTES_TO_T_UINT_8(0x16, 0x56, 0xe3, 0xfa, 0xf1, 0x9f, 0xc4, 0x6a),
    MBEDTLS_BYTES_TO_T_UINT_8(0xda, 0x09, 0x8d, 0xeb, 0x9c, 0x32, 0xb1, 0xfd),
    MBEDTLS_BYTES_TO_T_UINT_8(0x86, 0x62, 0x05, 0x16, 0x5f, 0x49, 0xb8, 0x00),
};
static const mbedtls_mpi_uint x25519_bad_point_2[] = {
    MBEDTLS_BYTES_TO_T_UINT_8(0x5f, 0x9c, 0x95, 0xbc, 0xa3, 0x50, 0x8c, 0x24),
    MBEDTLS_BYTES_TO_T_UINT_8(0xb1, 0xd0, 0xb1, 0x55, 0x9c, 0x83, 0xef, 0x5b),
    MBEDTLS_BYTES_TO_T_UINT_8(0x04, 0x44, 0x5c, 0xc4, 0x58, 0x1c, 0x8e, 0x86),
    MBEDTLS_BYTES_TO_T_UINT_8(0xd8, 0x22, 0x4e, 0xdd, 0xd0, 0x9f, 0x11, 0x57),
};
static const mbedtls_mpi ecp_x25519_bad_point_1 = ECP_MPI_INIT_ARRAY(
    x25519_bad_point_1);
static const mbedtls_mpi ecp_x25519_bad_point_2 = ECP_MPI_INIT_ARRAY(
    x25519_bad_point_2);
#endif /* MBEDTLS_ECP_DP_CURVE25519_ENABLED */

/*
 * Check that the input point is not one of the low-order points.
 * This is recommended by the "May the Fourth" paper:
 * https://eprint.iacr.org/2017/806.pdf
 * Those points are never sent by an honest peer.
 */
static int ecp_check_bad_points_mx(const mbedtls_mpi *X, const mbedtls_mpi *P,
                                   const mbedtls_ecp_group_id grp_id)
{
    int ret;
    mbedtls_mpi XmP;

    mbedtls_mpi_init(&XmP);

    /* Reduce X mod P so that we only need to check values less than P.
     * We know X < 2^256 so we can proceed by subtraction. */
    MBEDTLS_MPI_CHK(mbedtls_mpi_copy(&XmP, X));
    while (mbedtls_mpi_cmp_mpi(&XmP, P) >= 0) {
        MBEDTLS_MPI_CHK(mbedtls_mpi_sub_mpi(&XmP, &XmP, P));
    }

    /* Check against the known bad values that are less than P. For Curve448
     * these are 0, 1 and -1. For Curve25519 we check the values less than P
     * from the following list: https://cr.yp.to/ecdh.html#validate */
    if (mbedtls_mpi_cmp_int(&XmP, 1) <= 0) {  /* takes care of 0 and 1 */
        ret = MBEDTLS_ERR_ECP_INVALID_KEY;
        goto cleanup;
    }

#if defined(MBEDTLS_ECP_DP_CURVE25519_ENABLED)
    if (grp_id == MBEDTLS_ECP_DP_CURVE25519) {
        if (mbedtls_mpi_cmp_mpi(&XmP, &ecp_x25519_bad_point_1) == 0) {
            ret = MBEDTLS_ERR_ECP_INVALID_KEY;
            goto cleanup;
        }

        if (mbedtls_mpi_cmp_mpi(&XmP, &ecp_x25519_bad_point_2) == 0) {
            ret = MBEDTLS_ERR_ECP_INVALID_KEY;
            goto cleanup;
        }
    }
#else
    (void) grp_id;
#endif

    /* Final check: check if XmP + 1 is P (final because it changes XmP!) */
    MBEDTLS_MPI_CHK(mbedtls_mpi_add_int(&XmP, &XmP, 1));
    if (mbedtls_mpi_cmp_mpi(&XmP, P) == 0) {
        ret = MBEDTLS_ERR_ECP_INVALID_KEY;
        goto cleanup;
    }

    ret = 0;

cleanup:
    mbedtls_mpi_free(&XmP);

    return ret;
}

/*
 * Check validity of a public key for Montgomery curves with x-only schemes
 */
static int ecp_check_pubkey_mx(const mbedtls_ecp_group *grp, const mbedtls_ecp_point *pt)
{
    /* [Curve25519 p. 5] Just check X is the correct number of bytes */
    /* Allow any public value, if it's too big then we'll just reduce it mod p
     * (RFC 7748 sec. 5 para. 3). */
    if (mbedtls_mpi_size(&pt->X) > (grp->nbits + 7) / 8) {
        return MBEDTLS_ERR_ECP_INVALID_KEY;
    }

    /* Implicit in all standards (as they don't consider negative numbers):
     * X must be non-negative. This is normally ensured by the way it's
     * encoded for transmission, but let's be extra sure. */
    if (mbedtls_mpi_cmp_int(&pt->X, 0) < 0) {
        return MBEDTLS_ERR_ECP_INVALID_KEY;
    }

    return ecp_check_bad_points_mx(&pt->X, &grp->P, grp->id);
}
#endif /* MBEDTLS_ECP_MONTGOMERY_ENABLED */
#if defined(MBEDTLS_ECP_EDWARDS_ENABLED)
/*
 * Check that a point is valid as a public key, i.e. it is actually on
 * the curve.
 */
static int ecp_check_pubkey_ed(const mbedtls_ecp_group *grp, const mbedtls_ecp_point *pt)
{
    int ret = MBEDTLS_ERR_ERROR_CORRUPTION_DETECTED;
    mbedtls_mpi LHS, RHS, X2, Y2;

    /* pt coordinates must be normalized for our checks */
    if (mbedtls_mpi_cmp_int(&pt->X, 0) < 0 ||
        mbedtls_mpi_cmp_int(&pt->Y, 0) < 0 ||
        mbedtls_mpi_cmp_mpi(&pt->X, &grp->P) >= 0 ||
        mbedtls_mpi_cmp_mpi(&pt->Y, &grp->P) >= 0) {
        return MBEDTLS_ERR_ECP_INVALID_KEY;
    }

    mbedtls_mpi_init(&LHS); mbedtls_mpi_init(&RHS);
    mbedtls_mpi_init(&X2); mbedtls_mpi_init(&Y2);

    /* X2 = X^2, Y2 = Y^2 */
    MPI_ECP_MUL(&X2,  &pt->X, &pt->X);
    MPI_ECP_MUL(&Y2,  &pt->Y, &pt->Y);

    /* LHS = a X^2 + Y^2 */
    MPI_ECP_MUL(&LHS, &X2,    &grp->A);
    MPI_ECP_ADD(&LHS, &LHS,   &Y2);

    /* RHS = 1 + d X^2 Y^2 */
    MPI_ECP_MUL(&RHS, &X2,    &Y2);
    MPI_ECP_MUL(&RHS, &RHS,   &grp->B);
    MBEDTLS_MPI_CHK(mbedtls_mpi_add_int(&RHS, &RHS, 1)); MOD_ADD(&RHS);

    if (mbedtls_mpi_cmp_mpi(&LHS, &RHS) != 0) {
        ret = MBEDTLS_ERR_ECP_INVALID_KEY;
    }

cleanup:

    mbedtls_mpi_free(&LHS); mbedtls_mpi_free(&RHS);
    mbedtls_mpi_free(&X2); mbedtls_mpi_free(&Y2);

    return ret;
}

#endif /* MBEDTLS_ECP_EDWARDS_ENABLED */

/*
 * Check that a point is valid as a public key
 */
int mbedtls_ecp_check_pubkey(const mbedtls_ecp_group *grp,
                             const mbedtls_ecp_point *pt)
{
    /* Must use affine coordinates */
    if (mbedtls_mpi_cmp_int(&pt->Z, 1) != 0) {
        return MBEDTLS_ERR_ECP_INVALID_KEY;
    }

    switch (mbedtls_ecp_get_type(grp)) {
#if defined(MBEDTLS_ECP_MONTGOMERY_ENABLED)
        case MBEDTLS_ECP_TYPE_MONTGOMERY:
            return ecp_check_pubkey_mx(grp, pt);
#endif
#if defined(MBEDTLS_ECP_SHORT_WEIERSTRASS_ENABLED)
        case MBEDTLS_ECP_TYPE_SHORT_WEIERSTRASS:
            return ecp_check_pubkey_sw(grp, pt);
#endif
#if defined(MBEDTLS_ECP_EDWARDS_ENABLED)
        case MBEDTLS_ECP_TYPE_EDWARDS:
            return ecp_check_pubkey_ed(grp, pt);
#endif
        default:
            break;
    }
    return MBEDTLS_ERR_ECP_BAD_INPUT_DATA;
}

/*
 * Check that an mbedtls_mpi is valid as a private key
 */
int mbedtls_ecp_check_privkey(const mbedtls_ecp_group *grp,
                              const mbedtls_mpi *d)
{
    switch (mbedtls_ecp_get_type(grp)) {
#if defined(MBEDTLS_ECP_MONTGOMERY_ENABLED)
        case MBEDTLS_ECP_TYPE_MONTGOMERY:
            /* see RFC 7748 sec. 5 para. 5 */
            if (mbedtls_mpi_get_bit(d, 0) != 0 ||
                mbedtls_mpi_get_bit(d, 1) != 0 ||
                mbedtls_mpi_bitlen(d) - 1 != grp->nbits) {  /* mbedtls_mpi_bitlen is one-based! */
                return MBEDTLS_ERR_ECP_INVALID_KEY;
            }

            /* see [Curve25519] page 5 */
            if (grp->nbits == 254 && mbedtls_mpi_get_bit(d, 2) != 0) {
                return MBEDTLS_ERR_ECP_INVALID_KEY;
            }

            return 0;
#endif /* MBEDTLS_ECP_MONTGOMERY_ENABLED */
#if defined(MBEDTLS_ECP_SHORT_WEIERSTRASS_ENABLED)
        case MBEDTLS_ECP_TYPE_SHORT_WEIERSTRASS:
            /* see SEC1 3.2 */
            if (mbedtls_mpi_cmp_int(d, 1) < 0 ||
                mbedtls_mpi_cmp_mpi(d, &grp->N) >= 0) {
                return MBEDTLS_ERR_ECP_INVALID_KEY;
            } else {
                return 0;
            }
#endif /* MBEDTLS_ECP_SHORT_WEIERSTRASS_ENABLED */
#if defined(MBEDTLS_ECP_EDWARDS_ENABLED)
        /* FIXME: add a check for Edwards */
        case MBEDTLS_ECP_TYPE_EDWARDS:
            (void) d;
            return 0;
#endif
        default:
            break;
    }

    return MBEDTLS_ERR_ECP_BAD_INPUT_DATA;
}

#if defined(MBEDTLS_ECP_MONTGOMERY_ENABLED)
MBEDTLS_STATIC_TESTABLE
int mbedtls_ecp_gen_privkey_mx(size_t high_bit,
                               mbedtls_mpi *d,
                               int (*f_rng)(void *, unsigned char *, size_t),
                               void *p_rng)
{
    int ret = MBEDTLS_ERR_ECP_BAD_INPUT_DATA;
    size_t n_random_bytes = high_bit / 8 + 1;

    /* [Curve25519] page 5 */
    /* Generate a (high_bit+1)-bit random number by generating just enough
     * random bytes, then shifting out extra bits from the top (necessary
     * when (high_bit+1) is not a multiple of 8). */
    MBEDTLS_MPI_CHK(mbedtls_mpi_fill_random(d, n_random_bytes,
                                            f_rng, p_rng));
    MBEDTLS_MPI_CHK(mbedtls_mpi_shift_r(d, 8 * n_random_bytes - high_bit - 1));

    MBEDTLS_MPI_CHK(mbedtls_mpi_set_bit(d, high_bit, 1));

    /* Make sure the last two bits are unset for Curve448, three bits for
       Curve25519 */
    MBEDTLS_MPI_CHK(mbedtls_mpi_set_bit(d, 0, 0));
    MBEDTLS_MPI_CHK(mbedtls_mpi_set_bit(d, 1, 0));
    if (high_bit == 254) {
        MBEDTLS_MPI_CHK(mbedtls_mpi_set_bit(d, 2, 0));
    }

cleanup:
    return ret;
}
#endif /* MBEDTLS_ECP_MONTGOMERY_ENABLED */

#if defined(MBEDTLS_ECP_SHORT_WEIERSTRASS_ENABLED)
static int mbedtls_ecp_gen_privkey_sw(
    const mbedtls_mpi *N, mbedtls_mpi *d,
    int (*f_rng)(void *, unsigned char *, size_t), void *p_rng)
{
    int ret = mbedtls_mpi_random(d, 1, N, f_rng, p_rng);
    switch (ret) {
        case MBEDTLS_ERR_MPI_NOT_ACCEPTABLE:
            return MBEDTLS_ERR_ECP_RANDOM_FAILED;
        default:
            return ret;
    }
}
#endif /* MBEDTLS_ECP_SHORT_WEIERSTRASS_ENABLED */

/*
 * Generate a private key
 */
int mbedtls_ecp_gen_privkey(const mbedtls_ecp_group *grp,
                            mbedtls_mpi *d,
                            int (*f_rng)(void *, unsigned char *, size_t),
                            void *p_rng)
{

    switch (mbedtls_ecp_get_type(grp)) {
#if defined(MBEDTLS_ECP_MONTGOMERY_ENABLED)
        case MBEDTLS_ECP_TYPE_MONTGOMERY:
            return mbedtls_ecp_gen_privkey_mx(grp->nbits, d, f_rng, p_rng);
#endif /* MBEDTLS_ECP_MONTGOMERY_ENABLED */

#if defined(MBEDTLS_ECP_SHORT_WEIERSTRASS_ENABLED)
        case MBEDTLS_ECP_TYPE_SHORT_WEIERSTRASS:
            return mbedtls_ecp_gen_privkey_sw(&grp->N, d, f_rng, p_rng);
#endif /* MBEDTLS_ECP_SHORT_WEIERSTRASS_ENABLED */
#if defined(MBEDTLS_ECP_EDWARDS_ENABLED)
        case MBEDTLS_ECP_TYPE_EDWARDS:
            return mbedtls_mpi_fill_random(d, grp->pbits / 8 + 1, f_rng, p_rng);
#endif /* MBEDTLS_ECP_EDWARDS_ENABLED */
        default:
            break;
    }

    return MBEDTLS_ERR_ECP_BAD_INPUT_DATA;
}

#if defined(MBEDTLS_ECP_C)
#if defined(MBEDTLS_ECP_EDWARDS_ENABLED)
#if defined(MBEDTLS_ECP_DP_ED25519_ENABLED)
static int mbedtls_ecp_expand_ed25519(const mbedtls_mpi *d,
                                      mbedtls_mpi *q, mbedtls_mpi *prefix)
{
    int ret = 0;

    if (mbedtls_mpi_size(d) != 32) {
        return MBEDTLS_ERR_ECP_INVALID_KEY;
    }

    unsigned char key_buf[32], sha_buf[64];
    MBEDTLS_MPI_CHK(mbedtls_mpi_write_binary_le(d, key_buf, sizeof(key_buf)));

    mbedtls_sha512(key_buf, sizeof(key_buf), sha_buf, 0);

    mbedtls_platform_zeroize(key_buf, sizeof(key_buf));

    sha_buf[0] &= ~0x7;
    sha_buf[31] &= ~0x80;
    sha_buf[31] |= 0x40;

    MBEDTLS_MPI_CHK(mbedtls_mpi_read_binary_le(q, sha_buf, 32));
    if (prefix) {
        MBEDTLS_MPI_CHK(mbedtls_mpi_read_binary_le(prefix, sha_buf + 32, 32));
    }

cleanup:

    mbedtls_platform_zeroize(sha_buf, sizeof(sha_buf));
    return ret;
}
#endif /* MBEDTLS_ECP_DP_ED25519_ENABLED */

int mbedtls_ecp_expand_edwards(mbedtls_ecp_group *grp,
                               const mbedtls_mpi *d, mbedtls_mpi *q,
                               mbedtls_mpi *prefix)
{
    int ret = MBEDTLS_ERR_ECP_BAD_INPUT_DATA;

#if defined(MBEDTLS_ECP_DP_ED25519_ENABLED)
    if (grp->id == MBEDTLS_ECP_DP_ED25519) {
        ret = mbedtls_ecp_expand_ed25519(d, q, prefix);
    }
#endif
    return ret;
}
int mbedtls_ecp_point_edwards(mbedtls_ecp_group *grp,
                              mbedtls_ecp_point *Q,
                              const mbedtls_mpi *d,
                              int (*f_rng)(void *, unsigned char *, size_t),
                              void *p_rng)
{
    int ret = 0;
    mbedtls_mpi q;
    mbedtls_mpi_init(&q);

    MBEDTLS_MPI_CHK(mbedtls_ecp_expand_edwards(grp, d, &q, NULL));

    MBEDTLS_MPI_CHK(mbedtls_ecp_mul(grp, Q, &q, &grp->G, f_rng, p_rng));

cleanup:
    mbedtls_mpi_free(&q);
    return ret;
}
#endif /* MBEDTLS_ECP_EDWARDS_ENABLED */

/*
 * Generate a keypair with configurable base point
 */
int mbedtls_ecp_gen_keypair_base(mbedtls_ecp_group *grp,
                                 const mbedtls_ecp_point *G,
                                 mbedtls_mpi *d, mbedtls_ecp_point *Q,
                                 int (*f_rng)(void *, unsigned char *, size_t),
                                 void *p_rng)
{
    int ret = MBEDTLS_ERR_ERROR_CORRUPTION_DETECTED;
    MBEDTLS_MPI_CHK(mbedtls_ecp_gen_privkey(grp, d, f_rng, p_rng));
#ifdef MBEDTLS_ECP_EDWARDS_ENABLED
    if (mbedtls_ecp_get_type(grp) == MBEDTLS_ECP_TYPE_EDWARDS) {
        MBEDTLS_MPI_CHK(mbedtls_ecp_point_edwards(grp, Q, d, f_rng, p_rng));
    } else
#endif
    MBEDTLS_MPI_CHK(mbedtls_ecp_mul(grp, Q, d, G, f_rng, p_rng));

cleanup:
    return ret;
}

/*
 * Generate key pair, wrapper for conventional base point
 */
int mbedtls_ecp_gen_keypair(mbedtls_ecp_group *grp,
                            mbedtls_mpi *d, mbedtls_ecp_point *Q,
                            int (*f_rng)(void *, unsigned char *, size_t),
                            void *p_rng)
{
    return mbedtls_ecp_gen_keypair_base(grp, &grp->G, d, Q, f_rng, p_rng);
}

/*
 * Generate a keypair, prettier wrapper
 */
int mbedtls_ecp_gen_key(mbedtls_ecp_group_id grp_id, mbedtls_ecp_keypair *key,
                        int (*f_rng)(void *, unsigned char *, size_t), void *p_rng)
{
    int ret = MBEDTLS_ERR_ERROR_CORRUPTION_DETECTED;
    if ((ret = mbedtls_ecp_group_load(&key->grp, grp_id)) != 0) {
        return ret;
    }

    return mbedtls_ecp_gen_keypair(&key->grp, &key->d, &key->Q, f_rng, p_rng);
}
#endif /* MBEDTLS_ECP_C */

#define ECP_CURVE25519_KEY_SIZE 32
#define ECP_CURVE448_KEY_SIZE   56
#define ECP_ED25519_KEY_SIZE 32
/*
 * Read a private key.
 */
int mbedtls_ecp_read_key(mbedtls_ecp_group_id grp_id, mbedtls_ecp_keypair *key,
                         const unsigned char *buf, size_t buflen)
{
    int ret = 0;

    if ((ret = mbedtls_ecp_group_load(&key->grp, grp_id)) != 0) {
        return ret;
    }

    ret = MBEDTLS_ERR_ECP_FEATURE_UNAVAILABLE;

#if defined(MBEDTLS_ECP_MONTGOMERY_ENABLED)
    if (mbedtls_ecp_get_type(&key->grp) == MBEDTLS_ECP_TYPE_MONTGOMERY) {
        /*
         * Mask the key as mandated by RFC7748 for Curve25519 and Curve448.
         */
        if (grp_id == MBEDTLS_ECP_DP_CURVE25519) {
            if (buflen != ECP_CURVE25519_KEY_SIZE) {
                return MBEDTLS_ERR_ECP_INVALID_KEY;
            }

            MBEDTLS_MPI_CHK(mbedtls_mpi_read_binary_le(&key->d, buf, buflen));

            /* Set the three least significant bits to 0 */
            MBEDTLS_MPI_CHK(mbedtls_mpi_set_bit(&key->d, 0, 0));
            MBEDTLS_MPI_CHK(mbedtls_mpi_set_bit(&key->d, 1, 0));
            MBEDTLS_MPI_CHK(mbedtls_mpi_set_bit(&key->d, 2, 0));

            /* Set the most significant bit to 0 */
            MBEDTLS_MPI_CHK(
                mbedtls_mpi_set_bit(&key->d,
                                    ECP_CURVE25519_KEY_SIZE * 8 - 1, 0)
                );

            /* Set the second most significant bit to 1 */
            MBEDTLS_MPI_CHK(
                mbedtls_mpi_set_bit(&key->d,
                                    ECP_CURVE25519_KEY_SIZE * 8 - 2, 1)
                );
        } else if (grp_id == MBEDTLS_ECP_DP_CURVE448) {
            if (buflen != ECP_CURVE448_KEY_SIZE) {
                return MBEDTLS_ERR_ECP_INVALID_KEY;
            }

            MBEDTLS_MPI_CHK(mbedtls_mpi_read_binary_le(&key->d, buf, buflen));

            /* Set the two least significant bits to 0 */
            MBEDTLS_MPI_CHK(mbedtls_mpi_set_bit(&key->d, 0, 0));
            MBEDTLS_MPI_CHK(mbedtls_mpi_set_bit(&key->d, 1, 0));

            /* Set the most significant bit to 1 */
            MBEDTLS_MPI_CHK(
                mbedtls_mpi_set_bit(&key->d,
                                    ECP_CURVE448_KEY_SIZE * 8 - 1, 1)
                );
        }
    }
#endif
#if defined(MBEDTLS_ECP_SHORT_WEIERSTRASS_ENABLED)
    if (mbedtls_ecp_get_type(&key->grp) == MBEDTLS_ECP_TYPE_SHORT_WEIERSTRASS) {
        MBEDTLS_MPI_CHK(mbedtls_mpi_read_binary(&key->d, buf, buflen));
    }
#endif
<<<<<<< HEAD
#if defined(MBEDTLS_ECP_EDWARDS_ENABLED)
    if (mbedtls_ecp_get_type(&key->grp) == MBEDTLS_ECP_TYPE_EDWARDS) {
        MBEDTLS_MPI_CHK(mbedtls_mpi_read_binary_le(&key->d, buf, buflen));
    }
#endif
    MBEDTLS_MPI_CHK(mbedtls_ecp_check_privkey(&key->grp, &key->d));
=======

    if (ret == 0) {
        MBEDTLS_MPI_CHK(mbedtls_ecp_check_privkey(&key->grp, &key->d));
    }

>>>>>>> 3a6059be
cleanup:

    if (ret != 0) {
        mbedtls_mpi_free(&key->d);
    }

    return ret;
}

/*
 * Write a private key.
 */
int mbedtls_ecp_write_key(mbedtls_ecp_keypair *key,
                          unsigned char *buf, size_t buflen)
{
    int ret = MBEDTLS_ERR_ECP_FEATURE_UNAVAILABLE;

#if defined(MBEDTLS_ECP_MONTGOMERY_ENABLED)
    if (mbedtls_ecp_get_type(&key->grp) == MBEDTLS_ECP_TYPE_MONTGOMERY) {
        if (key->grp.id == MBEDTLS_ECP_DP_CURVE25519) {
            if (buflen < ECP_CURVE25519_KEY_SIZE) {
                return MBEDTLS_ERR_ECP_BUFFER_TOO_SMALL;
            }

        } else if (key->grp.id == MBEDTLS_ECP_DP_CURVE448) {
            if (buflen < ECP_CURVE448_KEY_SIZE) {
                return MBEDTLS_ERR_ECP_BUFFER_TOO_SMALL;
            }
        }
        MBEDTLS_MPI_CHK(mbedtls_mpi_write_binary_le(&key->d, buf, buflen));
    }
#endif
#if defined(MBEDTLS_ECP_SHORT_WEIERSTRASS_ENABLED)
    if (mbedtls_ecp_get_type(&key->grp) == MBEDTLS_ECP_TYPE_SHORT_WEIERSTRASS) {
        MBEDTLS_MPI_CHK(mbedtls_mpi_write_binary(&key->d, buf, buflen));
    }
#endif
#if defined(MBEDTLS_ECP_EDWARDS_ENABLED)
    if (mbedtls_ecp_get_type(&key->grp) == MBEDTLS_ECP_TYPE_EDWARDS) {
#if defined(MBEDTLS_ECP_DP_ED25519_ENABLED)
        if (key->grp.id == MBEDTLS_ECP_DP_ED25519) {
            if (buflen < ECP_ED25519_KEY_SIZE) {
                return MBEDTLS_ERR_ECP_BUFFER_TOO_SMALL;
            }
        }
#endif /* MBEDTLS_ECP_DP_ED25519_ENABLED */
        MBEDTLS_MPI_CHK(mbedtls_mpi_write_binary_le(&key->d, buf, buflen));
    }
#endif
cleanup:

    return ret;
}

#if defined(MBEDTLS_ECP_C)
/*
 * Check a public-private key pair
 */
int mbedtls_ecp_check_pub_priv(
    const mbedtls_ecp_keypair *pub, const mbedtls_ecp_keypair *prv,
    int (*f_rng)(void *, unsigned char *, size_t), void *p_rng)
{
    int ret = MBEDTLS_ERR_ERROR_CORRUPTION_DETECTED;
    mbedtls_ecp_point Q;
    mbedtls_ecp_group grp;
    if (pub->grp.id == MBEDTLS_ECP_DP_NONE ||
        pub->grp.id != prv->grp.id ||
        mbedtls_mpi_cmp_mpi(&pub->Q.X, &prv->Q.X) ||
        mbedtls_mpi_cmp_mpi(&pub->Q.Y, &prv->Q.Y) ||
        mbedtls_mpi_cmp_mpi(&pub->Q.Z, &prv->Q.Z)) {
        return MBEDTLS_ERR_ECP_BAD_INPUT_DATA;
    }

    mbedtls_ecp_point_init(&Q);
    mbedtls_ecp_group_init(&grp);

    /* mbedtls_ecp_mul() needs a non-const group... */
    mbedtls_ecp_group_copy(&grp, &prv->grp);

    /* Also checks d is valid */
    if (mbedtls_ecp_get_type(&grp) == MBEDTLS_ECP_TYPE_EDWARDS) {
        MBEDTLS_MPI_CHK(mbedtls_ecp_point_edwards(&grp, &Q, &prv->d, f_rng, p_rng));
    }
    else {
        MBEDTLS_MPI_CHK(mbedtls_ecp_mul(&grp, &Q, &prv->d, &prv->grp.G, f_rng, p_rng));
    }

    if (mbedtls_mpi_cmp_mpi(&Q.X, &prv->Q.X) ||
        mbedtls_mpi_cmp_mpi(&Q.Y, &prv->Q.Y) ||
        mbedtls_mpi_cmp_mpi(&Q.Z, &prv->Q.Z)) {
        ret = MBEDTLS_ERR_ECP_BAD_INPUT_DATA;
        goto cleanup;
    }

cleanup:
    mbedtls_ecp_point_free(&Q);
    mbedtls_ecp_group_free(&grp);

    return ret;
}
#endif /* MBEDTLS_ECP_C */

/*
 * Export generic key-pair parameters.
 */
int mbedtls_ecp_export(const mbedtls_ecp_keypair *key, mbedtls_ecp_group *grp,
                       mbedtls_mpi *d, mbedtls_ecp_point *Q)
{
    int ret = MBEDTLS_ERR_ERROR_CORRUPTION_DETECTED;

    if ((ret = mbedtls_ecp_group_copy(grp, &key->grp)) != 0) {
        return ret;
    }

    if ((ret = mbedtls_mpi_copy(d, &key->d)) != 0) {
        return ret;
    }

    if ((ret = mbedtls_ecp_copy(Q, &key->Q)) != 0) {
        return ret;
    }

    return 0;
}

#if defined(MBEDTLS_SELF_TEST)

#if defined(MBEDTLS_ECP_C)

#if defined(MBEDTLS_ECP_SHORT_WEIERSTRASS_ENABLED) || defined(MBEDTLS_ECP_MONTGOMERY_ENABLED)
/*
 * PRNG for test - !!!INSECURE NEVER USE IN PRODUCTION!!!
 *
 * This is the linear congruential generator from numerical recipes,
 * except we only use the low byte as the output. See
 * https://en.wikipedia.org/wiki/Linear_congruential_generator#Parameters_in_common_use
 */
static int self_test_rng(void *ctx, unsigned char *out, size_t len)
{
    static uint32_t state = 42;

    (void) ctx;

    for (size_t i = 0; i < len; i++) {
        state = state * 1664525u + 1013904223u;
        out[i] = (unsigned char) state;
    }

    return 0;
}

/* Adjust the exponent to be a valid private point for the specified curve.
 * This is sometimes necessary because we use a single set of exponents
 * for all curves but the validity of values depends on the curve. */
static int self_test_adjust_exponent(const mbedtls_ecp_group *grp,
                                     mbedtls_mpi *m)
{
    int ret = 0;
    switch (grp->id) {
    /* If Curve25519 is available, then that's what we use for the
     * Montgomery test, so we don't need the adjustment code. */
#if !defined(MBEDTLS_ECP_DP_CURVE25519_ENABLED)
#if defined(MBEDTLS_ECP_DP_CURVE448_ENABLED)
        case MBEDTLS_ECP_DP_CURVE448:
            /* Move highest bit from 254 to N-1. Setting bit N-1 is
             * necessary to enforce the highest-bit-set constraint. */
            MBEDTLS_MPI_CHK(mbedtls_mpi_set_bit(m, 254, 0));
            MBEDTLS_MPI_CHK(mbedtls_mpi_set_bit(m, grp->nbits, 1));
            /* Copy second-highest bit from 253 to N-2. This is not
             * necessary but improves the test variety a bit. */
            MBEDTLS_MPI_CHK(
                mbedtls_mpi_set_bit(m, grp->nbits - 1,
                                    mbedtls_mpi_get_bit(m, 253)));
            break;
#endif
#endif /* ! defined(MBEDTLS_ECP_DP_CURVE25519_ENABLED) */
        default:
            /* Non-Montgomery curves and Curve25519 need no adjustment. */
            (void) grp;
            (void) m;
            goto cleanup;
    }
cleanup:
    return ret;
}

/* Calculate R = m.P for each m in exponents. Check that the number of
 * basic operations doesn't depend on the value of m. */
static int self_test_point(int verbose,
                           mbedtls_ecp_group *grp,
                           mbedtls_ecp_point *R,
                           mbedtls_mpi *m,
                           const mbedtls_ecp_point *P,
                           const char *const *exponents,
                           size_t n_exponents)
{
    int ret = 0;
    size_t i = 0;
    unsigned long add_c_prev, dbl_c_prev, mul_c_prev;
    add_count = 0;
    dbl_count = 0;
    mul_count = 0;

    MBEDTLS_MPI_CHK(mbedtls_mpi_read_string(m, 16, exponents[0]));
    MBEDTLS_MPI_CHK(self_test_adjust_exponent(grp, m));
    MBEDTLS_MPI_CHK(mbedtls_ecp_mul(grp, R, m, P, self_test_rng, NULL));

    for (i = 1; i < n_exponents; i++) {
        add_c_prev = add_count;
        dbl_c_prev = dbl_count;
        mul_c_prev = mul_count;
        add_count = 0;
        dbl_count = 0;
        mul_count = 0;

        MBEDTLS_MPI_CHK(mbedtls_mpi_read_string(m, 16, exponents[i]));
        MBEDTLS_MPI_CHK(self_test_adjust_exponent(grp, m));
        MBEDTLS_MPI_CHK(mbedtls_ecp_mul(grp, R, m, P, self_test_rng, NULL));

        if (add_count != add_c_prev ||
            dbl_count != dbl_c_prev ||
            mul_count != mul_c_prev) {
            ret = 1;
            break;
        }
    }

cleanup:
    if (verbose != 0) {
        if (ret != 0) {
            mbedtls_printf("failed (%u)\n", (unsigned int) i);
        } else {
            mbedtls_printf("passed\n");
        }
    }
    return ret;
}
#endif /* MBEDTLS_ECP_SHORT_WEIERSTRASS_ENABLED || MBEDTLS_ECP_MONTGOMERY_ENABLED */

#endif /* MBEDTLS_ECP_C */

/*
 * Checkup routine
 */
int mbedtls_ecp_self_test(int verbose)
{
#if defined(MBEDTLS_ECP_C)
    int ret = MBEDTLS_ERR_ERROR_CORRUPTION_DETECTED;
    mbedtls_ecp_group grp;
    mbedtls_ecp_point R, P;
    mbedtls_mpi m;

#if defined(MBEDTLS_ECP_SHORT_WEIERSTRASS_ENABLED)
    /* Exponents especially adapted for secp192k1, which has the lowest
     * order n of all supported curves (secp192r1 is in a slightly larger
     * field but the order of its base point is slightly smaller). */
    const char *sw_exponents[] =
    {
        "000000000000000000000000000000000000000000000001", /* one */
        "FFFFFFFFFFFFFFFFFFFFFFFE26F2FC170F69466A74DEFD8C", /* n - 1 */
        "5EA6F389A38B8BC81E767753B15AA5569E1782E30ABE7D25", /* random */
        "400000000000000000000000000000000000000000000000", /* one and zeros */
        "7FFFFFFFFFFFFFFFFFFFFFFFFFFFFFFFFFFFFFFFFFFFFFFF", /* all ones */
        "555555555555555555555555555555555555555555555555", /* 101010... */
    };
#endif /* MBEDTLS_ECP_SHORT_WEIERSTRASS_ENABLED */
#if defined(MBEDTLS_ECP_MONTGOMERY_ENABLED)
    const char *m_exponents[] =
    {
        /* Valid private values for Curve25519. In a build with Curve448
         * but not Curve25519, they will be adjusted in
         * self_test_adjust_exponent(). */
        "4000000000000000000000000000000000000000000000000000000000000000",
        "5C3C3C3C3C3C3C3C3C3C3C3C3C3C3C3C3C3C3C3C3C3C3C3C3C3C3C3C3C3C3C30",
        "5715ECCE24583F7A7023C24164390586842E816D7280A49EF6DF4EAE6B280BF8",
        "41A2B017516F6D254E1F002BCCBADD54BE30F8CEC737A0E912B4963B6BA74460",
        "5555555555555555555555555555555555555555555555555555555555555550",
        "7FFFFFFFFFFFFFFFFFFFFFFFFFFFFFFFFFFFFFFFFFFFFFFFFFFFFFFFFFFFFFF8",
    };
#endif /* MBEDTLS_ECP_MONTGOMERY_ENABLED */

    mbedtls_ecp_group_init(&grp);
    mbedtls_ecp_point_init(&R);
    mbedtls_ecp_point_init(&P);
    mbedtls_mpi_init(&m);

#if defined(MBEDTLS_ECP_SHORT_WEIERSTRASS_ENABLED)
    /* Use secp192r1 if available, or any available curve */
#if defined(MBEDTLS_ECP_DP_SECP192R1_ENABLED)
    MBEDTLS_MPI_CHK(mbedtls_ecp_group_load(&grp, MBEDTLS_ECP_DP_SECP192R1));
#else
    MBEDTLS_MPI_CHK(mbedtls_ecp_group_load(&grp, mbedtls_ecp_curve_list()->grp_id));
#endif

    if (verbose != 0) {
        mbedtls_printf("  ECP SW test #1 (constant op_count, base point G): ");
    }
    /* Do a dummy multiplication first to trigger precomputation */
    MBEDTLS_MPI_CHK(mbedtls_mpi_lset(&m, 2));
    MBEDTLS_MPI_CHK(mbedtls_ecp_mul(&grp, &P, &m, &grp.G, self_test_rng, NULL));
    ret = self_test_point(verbose,
                          &grp, &R, &m, &grp.G,
                          sw_exponents,
                          sizeof(sw_exponents) / sizeof(sw_exponents[0]));
    if (ret != 0) {
        goto cleanup;
    }

    if (verbose != 0) {
        mbedtls_printf("  ECP SW test #2 (constant op_count, other point): ");
    }
    /* We computed P = 2G last time, use it */
    ret = self_test_point(verbose,
                          &grp, &R, &m, &P,
                          sw_exponents,
                          sizeof(sw_exponents) / sizeof(sw_exponents[0]));
    if (ret != 0) {
        goto cleanup;
    }

    mbedtls_ecp_group_free(&grp);
    mbedtls_ecp_point_free(&R);
#endif /* MBEDTLS_ECP_SHORT_WEIERSTRASS_ENABLED */

#if defined(MBEDTLS_ECP_MONTGOMERY_ENABLED)
    if (verbose != 0) {
        mbedtls_printf("  ECP Montgomery test (constant op_count): ");
    }
#if defined(MBEDTLS_ECP_DP_CURVE25519_ENABLED)
    MBEDTLS_MPI_CHK(mbedtls_ecp_group_load(&grp, MBEDTLS_ECP_DP_CURVE25519));
#elif defined(MBEDTLS_ECP_DP_CURVE448_ENABLED)
    MBEDTLS_MPI_CHK(mbedtls_ecp_group_load(&grp, MBEDTLS_ECP_DP_CURVE448));
#else
#error "MBEDTLS_ECP_MONTGOMERY_ENABLED is defined, but no curve is supported for self-test"
#endif
    ret = self_test_point(verbose,
                          &grp, &R, &m, &grp.G,
                          m_exponents,
                          sizeof(m_exponents) / sizeof(m_exponents[0]));
    if (ret != 0) {
        goto cleanup;
    }
#endif /* MBEDTLS_ECP_MONTGOMERY_ENABLED */

#if defined(MBEDTLS_ECP_SHORT_WEIERSTRASS_ENABLED) || defined(MBEDTLS_ECP_MONTGOMERY_ENABLED)
cleanup:
#endif

#if defined(MBEDTLS_ECP_EDWARDS_ENABLED) /* No self test at the moment */
    ret = 0;
#endif

    if (ret < 0 && verbose != 0) {
        mbedtls_printf("Unexpected error, return code = %08X\n", (unsigned int) ret);
    }

    mbedtls_ecp_group_free(&grp);
    mbedtls_ecp_point_free(&R);
    mbedtls_ecp_point_free(&P);
    mbedtls_mpi_free(&m);

    if (verbose != 0) {
        mbedtls_printf("\n");
    }

    return ret;
#else /* MBEDTLS_ECP_C */
    (void) verbose;
    return 0;
#endif /* MBEDTLS_ECP_C */
}

#endif /* MBEDTLS_SELF_TEST */

#endif /* !MBEDTLS_ECP_ALT */

#endif /* MBEDTLS_ECP_LIGHT */<|MERGE_RESOLUTION|>--- conflicted
+++ resolved
@@ -1211,20 +1211,7 @@
         MBEDTLS_MPI_CHK(mbedtls_mpi_add_mpi((N), (N), &grp->P));      \
     } while (0)
 
-<<<<<<< HEAD
-#if (defined(MBEDTLS_ECP_SHORT_WEIERSTRASS_ENABLED) && \
-    !(defined(MBEDTLS_ECP_NO_FALLBACK) && \
-    defined(MBEDTLS_ECP_DOUBLE_JAC_ALT) && \
-    defined(MBEDTLS_ECP_ADD_MIXED_ALT))) || \
-    (defined(MBEDTLS_ECP_MONTGOMERY_ENABLED) && \
-    !(defined(MBEDTLS_ECP_NO_FALLBACK) && \
-    defined(MBEDTLS_ECP_DOUBLE_ADD_MXZ_ALT))) || \
-    (defined(MBEDTLS_ECP_EDWARDS_ENABLED) && \
-    !(defined(MBEDTLS_ECP_NO_FALLBACK) && \
-    defined(MBEDTLS_ECP_DOUBLE_ADD_EDXYZ_ALT)))
-=======
 MBEDTLS_MAYBE_UNUSED
->>>>>>> 3a6059be
 static inline int mbedtls_mpi_sub_mod(const mbedtls_ecp_group *grp,
                                       mbedtls_mpi *X,
                                       const mbedtls_mpi *A,
@@ -1258,13 +1245,7 @@
     return ret;
 }
 
-<<<<<<< HEAD
-#if defined(MBEDTLS_ECP_SHORT_WEIERSTRASS_ENABLED) || defined(MBEDTLS_ECP_EDWARDS_ENABLED)
-#if defined(MBEDTLS_ECP_C)
-#if defined(MBEDTLS_ECP_SHORT_WEIERSTRASS_ENABLED)
-=======
 MBEDTLS_MAYBE_UNUSED
->>>>>>> 3a6059be
 static inline int mbedtls_mpi_mul_int_mod(const mbedtls_ecp_group *grp,
                                           mbedtls_mpi *X,
                                           const mbedtls_mpi *A,
@@ -1277,8 +1258,6 @@
 cleanup:
     return ret;
 }
-#endif /* MBEDTLS_ECP_SHORT_WEIERSTRASS_ENABLED */
-#endif /* MBEDTLS_ECP_C */
 
 MBEDTLS_MAYBE_UNUSED
 static inline int mbedtls_mpi_sub_int_mod(const mbedtls_ecp_group *grp,
@@ -1293,23 +1272,11 @@
 cleanup:
     return ret;
 }
-#endif /* MBEDTLS_ECP_SHORT_WEIERSTRASS_ENABLED || MBEDTLS_ECP_EDWARDS_ENABLED */
 
 #define MPI_ECP_SUB_INT(X, A, c)             \
     MBEDTLS_MPI_CHK(mbedtls_mpi_sub_int_mod(grp, X, A, c))
 
-<<<<<<< HEAD
-#if defined(MBEDTLS_ECP_C)
-#if defined(MBEDTLS_ECP_SHORT_WEIERSTRASS_ENABLED) && \
-    !(defined(MBEDTLS_ECP_NO_FALLBACK) && \
-    defined(MBEDTLS_ECP_DOUBLE_JAC_ALT) && \
-    defined(MBEDTLS_ECP_ADD_MIXED_ALT)) || \
-    (defined(MBEDTLS_ECP_EDWARDS_ENABLED) && \
-    !(defined(MBEDTLS_ECP_NO_FALLBACK) && \
-    defined(MBEDTLS_ECP_ADD_MIXED_ALT)))
-=======
 MBEDTLS_MAYBE_UNUSED
->>>>>>> 3a6059be
 static inline int mbedtls_mpi_shift_l_mod(const mbedtls_ecp_group *grp,
                                           mbedtls_mpi *X,
                                           size_t count)
@@ -1320,12 +1287,6 @@
 cleanup:
     return ret;
 }
-<<<<<<< HEAD
-#endif \
-    /* All functions referencing mbedtls_mpi_shift_l_mod() are alt-implemented without fallback */
-#endif /* MBEDTLS_ECP_C */
-=======
->>>>>>> 3a6059be
 
 /*
  * Macro wrappers around ECP modular arithmetic
@@ -4140,20 +4101,16 @@
         MBEDTLS_MPI_CHK(mbedtls_mpi_read_binary(&key->d, buf, buflen));
     }
 #endif
-<<<<<<< HEAD
 #if defined(MBEDTLS_ECP_EDWARDS_ENABLED)
     if (mbedtls_ecp_get_type(&key->grp) == MBEDTLS_ECP_TYPE_EDWARDS) {
         MBEDTLS_MPI_CHK(mbedtls_mpi_read_binary_le(&key->d, buf, buflen));
     }
 #endif
-    MBEDTLS_MPI_CHK(mbedtls_ecp_check_privkey(&key->grp, &key->d));
-=======
 
     if (ret == 0) {
         MBEDTLS_MPI_CHK(mbedtls_ecp_check_privkey(&key->grp, &key->d));
     }
 
->>>>>>> 3a6059be
 cleanup:
 
     if (ret != 0) {
