--- conflicted
+++ resolved
@@ -3756,13 +3756,9 @@
         goto exit;
     }
 
-<<<<<<< HEAD
     LOCAL_OUTPUT_ALLOC(iv_external, default_iv_length, iv);
 
-    status = psa_generate_random(iv, default_iv_length);
-=======
     status = psa_generate_random_internal(local_iv, default_iv_length);
->>>>>>> 126dc1cd
     if (status != PSA_SUCCESS) {
         goto exit;
     }
