--- conflicted
+++ resolved
@@ -396,7 +396,6 @@
     return( 0 );
 }
 
-<<<<<<< HEAD
 int mbedtls_sha3_finish_kmac( mbedtls_sha3_context *ctx,
                               uint8_t *output, size_t olen, int xof )
 {
@@ -412,10 +411,6 @@
     return( mbedtls_sha3_finish( ctx, output, olen ) );
 }
 
-#endif /* !MBEDTLS_SHA3_ALT */
-
-=======
->>>>>>> 6a36d014
 int mbedtls_sha3_cshake( mbedtls_sha3_id id,
                                 const uint8_t *input, size_t ilen,
                                 const uint8_t *name, size_t name_len,
