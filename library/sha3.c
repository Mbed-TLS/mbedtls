--- conflicted
+++ resolved
@@ -256,8 +256,8 @@
  */
 /* If this function receives an id != CSHAKE, it fallsback to mbedtls_sha3_starts() */
 int mbedtls_sha3_starts_cshake(mbedtls_sha3_context *ctx, mbedtls_sha3_id id,
-                              const char *name, size_t name_len,
-                              const char *custom, size_t custom_len)
+                               const char *name, size_t name_len,
+                               const char *custom, size_t custom_len)
 {
     int ret = 0;
     size_t encbuf_len = 0;
@@ -383,7 +383,7 @@
     mbedtls_sha3_init(&ctx);
 
     if ((ret = mbedtls_sha3_starts_cshake(&ctx, id, name, name_len,
-                                custom, custom_len)) != 0) {
+                                          custom, custom_len)) != 0) {
         goto exit;
     }
 
@@ -411,7 +411,7 @@
                  size_t olen)
 {
     return mbedtls_sha3_cshake(id, input, ilen,
-                                NULL, 0, NULL, 0, output, olen);
+                               NULL, 0, NULL, 0, output, olen);
 }
 
 /**************** Self-tests ****************/
@@ -943,12 +943,9 @@
     if (0 != mbedtls_shake_self_test(verbose)) {
         return 1;
     }
-<<<<<<< HEAD
     if (0 != mbedtls_cshake_self_test(verbose)) {
         return 1;
     }
-=======
->>>>>>> 80656eef
 
     return 0;
 }
