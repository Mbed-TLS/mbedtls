/**
 * \file ssl_misc.h
 *
 * \brief Internal functions shared by the SSL modules
 */
/*
 *  Copyright The Mbed TLS Contributors
 *  SPDX-License-Identifier: Apache-2.0
 *
 *  Licensed under the Apache License, Version 2.0 (the "License"); you may
 *  not use this file except in compliance with the License.
 *  You may obtain a copy of the License at
 *
 *  http://www.apache.org/licenses/LICENSE-2.0
 *
 *  Unless required by applicable law or agreed to in writing, software
 *  distributed under the License is distributed on an "AS IS" BASIS, WITHOUT
 *  WARRANTIES OR CONDITIONS OF ANY KIND, either express or implied.
 *  See the License for the specific language governing permissions and
 *  limitations under the License.
 */
#ifndef MBEDTLS_SSL_MISC_H
#define MBEDTLS_SSL_MISC_H

#include "mbedtls/build_info.h"

#include "mbedtls/ssl.h"
#include "mbedtls/cipher.h"

#if defined(MBEDTLS_USE_PSA_CRYPTO) || defined(MBEDTLS_SSL_PROTO_TLS1_3)
#include "psa/crypto.h"
#include "mbedtls/psa_util.h"
#endif

#if defined(MBEDTLS_MD5_C)
#include "mbedtls/md5.h"
#endif

#if defined(MBEDTLS_SHA1_C)
#include "mbedtls/sha1.h"
#endif

#if defined(MBEDTLS_SHA256_C)
#include "mbedtls/sha256.h"
#endif

#if defined(MBEDTLS_SHA512_C)
#include "mbedtls/sha512.h"
#endif

#if defined(MBEDTLS_KEY_EXCHANGE_ECJPAKE_ENABLED)
#include "mbedtls/ecjpake.h"
#endif

#include "common.h"

#if ( defined(__ARMCC_VERSION) || defined(_MSC_VER) ) && \
    !defined(inline) && !defined(__cplusplus)
#define inline __inline
#endif

/* Shorthand for restartable ECC */
#if defined(MBEDTLS_ECP_RESTARTABLE) && \
    defined(MBEDTLS_SSL_CLI_C) && \
    defined(MBEDTLS_SSL_PROTO_TLS1_2) && \
    defined(MBEDTLS_KEY_EXCHANGE_ECDHE_ECDSA_ENABLED)
#define MBEDTLS_SSL_ECP_RESTARTABLE_ENABLED
#endif

#define MBEDTLS_SSL_INITIAL_HANDSHAKE           0
#define MBEDTLS_SSL_RENEGOTIATION_IN_PROGRESS   1   /* In progress */
#define MBEDTLS_SSL_RENEGOTIATION_DONE          2   /* Done or aborted */
#define MBEDTLS_SSL_RENEGOTIATION_PENDING       3   /* Requested (server only) */

/*
 * Mask of TLS 1.3 handshake extensions used in extensions_present
 * of mbedtls_ssl_handshake_params.
 */
#define MBEDTLS_SSL_EXT_NONE                        0

#define MBEDTLS_SSL_EXT_SERVERNAME                  ( 1 <<  0 )
#define MBEDTLS_SSL_EXT_MAX_FRAGMENT_LENGTH         ( 1 <<  1 )
#define MBEDTLS_SSL_EXT_STATUS_REQUEST              ( 1 <<  2 )
#define MBEDTLS_SSL_EXT_SUPPORTED_GROUPS            ( 1 <<  3 )
#define MBEDTLS_SSL_EXT_SIG_ALG                     ( 1 <<  4 )
#define MBEDTLS_SSL_EXT_USE_SRTP                    ( 1 <<  5 )
#define MBEDTLS_SSL_EXT_HEARTBEAT                   ( 1 <<  6 )
#define MBEDTLS_SSL_EXT_ALPN                        ( 1 <<  7 )
#define MBEDTLS_SSL_EXT_SCT                         ( 1 <<  8 )
#define MBEDTLS_SSL_EXT_CLI_CERT_TYPE               ( 1 <<  9 )
#define MBEDTLS_SSL_EXT_SERV_CERT_TYPE              ( 1 << 10 )
#define MBEDTLS_SSL_EXT_PADDING                     ( 1 << 11 )
#define MBEDTLS_SSL_EXT_PRE_SHARED_KEY              ( 1 << 12 )
#define MBEDTLS_SSL_EXT_EARLY_DATA                  ( 1 << 13 )
#define MBEDTLS_SSL_EXT_SUPPORTED_VERSIONS          ( 1 << 14 )
#define MBEDTLS_SSL_EXT_COOKIE                      ( 1 << 15 )
#define MBEDTLS_SSL_EXT_PSK_KEY_EXCHANGE_MODES      ( 1 << 16 )
#define MBEDTLS_SSL_EXT_CERT_AUTH                   ( 1 << 17 )
#define MBEDTLS_SSL_EXT_OID_FILTERS                 ( 1 << 18 )
#define MBEDTLS_SSL_EXT_POST_HANDSHAKE_AUTH         ( 1 << 19 )
#define MBEDTLS_SSL_EXT_SIG_ALG_CERT                ( 1 << 20 )
#define MBEDTLS_SSL_EXT_KEY_SHARE                   ( 1 << 21 )

/*
 * Helper macros for function call with return check.
 */
/*
 * Exit when return non-zero value
 */
#define MBEDTLS_SSL_PROC_CHK( f )                               \
    do {                                                        \
        ret = ( f );                                            \
        if( ret != 0 )                                          \
        {                                                       \
            goto cleanup;                                       \
        }                                                       \
    } while( 0 )
/*
 * Exit when return negative value
 */
#define MBEDTLS_SSL_PROC_CHK_NEG( f )                           \
    do {                                                        \
        ret = ( f );                                            \
        if( ret < 0 )                                           \
        {                                                       \
            goto cleanup;                                       \
        }                                                       \
    } while( 0 )

/*
 * DTLS retransmission states, see RFC 6347 4.2.4
 *
 * The SENDING state is merged in PREPARING for initial sends,
 * but is distinct for resends.
 *
 * Note: initial state is wrong for server, but is not used anyway.
 */
#define MBEDTLS_SSL_RETRANS_PREPARING       0
#define MBEDTLS_SSL_RETRANS_SENDING         1
#define MBEDTLS_SSL_RETRANS_WAITING         2
#define MBEDTLS_SSL_RETRANS_FINISHED        3

/*
 * Allow extra bytes for record, authentication and encryption overhead:
 * counter (8) + header (5) + IV(16) + MAC (16-48) + padding (0-256).
 */

#if defined(MBEDTLS_SSL_PROTO_TLS1_2)

/* This macro determines whether CBC is supported. */
#if defined(MBEDTLS_CIPHER_MODE_CBC) &&                               \
    ( defined(MBEDTLS_AES_C)      ||                                  \
      defined(MBEDTLS_CAMELLIA_C) ||                                  \
      defined(MBEDTLS_ARIA_C)     ||                                  \
      defined(MBEDTLS_DES_C) )
#define MBEDTLS_SSL_SOME_SUITES_USE_CBC
#endif

/* This macro determines whether a ciphersuite using a
 * stream cipher can be used. */
#if defined(MBEDTLS_CIPHER_NULL_CIPHER)
#define MBEDTLS_SSL_SOME_SUITES_USE_STREAM
#endif

/* This macro determines whether the CBC construct used in TLS 1.2 is supported. */
#if defined(MBEDTLS_SSL_SOME_SUITES_USE_CBC) && \
      defined(MBEDTLS_SSL_PROTO_TLS1_2)
#define MBEDTLS_SSL_SOME_SUITES_USE_TLS_CBC
#endif

#if defined(MBEDTLS_SSL_SOME_SUITES_USE_STREAM) || \
    defined(MBEDTLS_SSL_SOME_SUITES_USE_CBC)
#define MBEDTLS_SSL_SOME_SUITES_USE_MAC
#endif

/* This macro determines whether a ciphersuite uses Encrypt-then-MAC with CBC */
#if defined(MBEDTLS_SSL_SOME_SUITES_USE_CBC) && \
    defined(MBEDTLS_SSL_ENCRYPT_THEN_MAC)
#define MBEDTLS_SSL_SOME_SUITES_USE_CBC_ETM
#endif

#endif /* MBEDTLS_SSL_PROTO_TLS1_2 */

#if defined(MBEDTLS_SSL_SOME_SUITES_USE_MAC)
/* Ciphersuites using HMAC */
#if defined(MBEDTLS_SHA384_C)
#define MBEDTLS_SSL_MAC_ADD                 48  /* SHA-384 used for HMAC */
#elif defined(MBEDTLS_SHA256_C)
#define MBEDTLS_SSL_MAC_ADD                 32  /* SHA-256 used for HMAC */
#else
#define MBEDTLS_SSL_MAC_ADD                 20  /* SHA-1   used for HMAC */
#endif
#else /* MBEDTLS_SSL_SOME_SUITES_USE_MAC */
/* AEAD ciphersuites: GCM and CCM use a 128 bits tag */
#define MBEDTLS_SSL_MAC_ADD                 16
#endif

#if defined(MBEDTLS_CIPHER_MODE_CBC)
#define MBEDTLS_SSL_PADDING_ADD            256
#else
#define MBEDTLS_SSL_PADDING_ADD              0
#endif

#if defined(MBEDTLS_SSL_DTLS_CONNECTION_ID)
#define MBEDTLS_SSL_MAX_CID_EXPANSION      MBEDTLS_SSL_CID_TLS1_3_PADDING_GRANULARITY
#else
#define MBEDTLS_SSL_MAX_CID_EXPANSION        0
#endif

#define MBEDTLS_SSL_PAYLOAD_OVERHEAD ( MBEDTLS_MAX_IV_LENGTH +          \
                                       MBEDTLS_SSL_MAC_ADD +            \
                                       MBEDTLS_SSL_PADDING_ADD +        \
                                       MBEDTLS_SSL_MAX_CID_EXPANSION    \
                                       )

#define MBEDTLS_SSL_IN_PAYLOAD_LEN ( MBEDTLS_SSL_PAYLOAD_OVERHEAD + \
                                     ( MBEDTLS_SSL_IN_CONTENT_LEN ) )

#define MBEDTLS_SSL_OUT_PAYLOAD_LEN ( MBEDTLS_SSL_PAYLOAD_OVERHEAD + \
                                      ( MBEDTLS_SSL_OUT_CONTENT_LEN ) )

/* The maximum number of buffered handshake messages. */
#define MBEDTLS_SSL_MAX_BUFFERED_HS 4

/* Maximum length we can advertise as our max content length for
   RFC 6066 max_fragment_length extension negotiation purposes
   (the lesser of both sizes, if they are unequal.)
 */
#define MBEDTLS_TLS_EXT_ADV_CONTENT_LEN (                            \
        (MBEDTLS_SSL_IN_CONTENT_LEN > MBEDTLS_SSL_OUT_CONTENT_LEN)   \
        ? ( MBEDTLS_SSL_OUT_CONTENT_LEN )                            \
        : ( MBEDTLS_SSL_IN_CONTENT_LEN )                             \
        )

/* Maximum size in bytes of list in signature algorithms ext., RFC 5246/8446 */
#define MBEDTLS_SSL_MAX_SIG_ALG_LIST_LEN       65534

/* Minimum size in bytes of list in signature algorithms ext., RFC 5246/8446 */
#define MBEDTLS_SSL_MIN_SIG_ALG_LIST_LEN       2

/* Maximum size in bytes of list in supported elliptic curve ext., RFC 4492 */
#define MBEDTLS_SSL_MAX_CURVE_LIST_LEN         65535

#define MBEDTLS_RECEIVED_SIG_ALGS_SIZE         20

#if defined(MBEDTLS_KEY_EXCHANGE_WITH_CERT_ENABLED)

#define MBEDTLS_TLS_SIG_NONE MBEDTLS_TLS1_3_SIG_NONE

#if defined(MBEDTLS_SSL_PROTO_TLS1_2)
#define MBEDTLS_SSL_TLS12_SIG_AND_HASH_ALG( sig, hash ) (( hash << 8 ) | sig)
#define MBEDTLS_SSL_TLS12_SIG_ALG_FROM_SIG_AND_HASH_ALG(alg) (alg & 0xFF)
#define MBEDTLS_SSL_TLS12_HASH_ALG_FROM_SIG_AND_HASH_ALG(alg) (alg >> 8)
#endif /* MBEDTLS_SSL_PROTO_TLS1_2 */

#endif /* MBEDTLS_KEY_EXCHANGE_WITH_CERT_ENABLED */

/*
 * Check that we obey the standard's message size bounds
 */

#if MBEDTLS_SSL_IN_CONTENT_LEN > 16384
#error "Bad configuration - incoming record content too large."
#endif

#if MBEDTLS_SSL_OUT_CONTENT_LEN > 16384
#error "Bad configuration - outgoing record content too large."
#endif

#if MBEDTLS_SSL_IN_PAYLOAD_LEN > MBEDTLS_SSL_IN_CONTENT_LEN + 2048
#error "Bad configuration - incoming protected record payload too large."
#endif

#if MBEDTLS_SSL_OUT_PAYLOAD_LEN > MBEDTLS_SSL_OUT_CONTENT_LEN + 2048
#error "Bad configuration - outgoing protected record payload too large."
#endif

/* Calculate buffer sizes */

/* Note: Even though the TLS record header is only 5 bytes
   long, we're internally using 8 bytes to store the
   implicit sequence number. */
#define MBEDTLS_SSL_HEADER_LEN 13

#if !defined(MBEDTLS_SSL_DTLS_CONNECTION_ID)
#define MBEDTLS_SSL_IN_BUFFER_LEN  \
    ( ( MBEDTLS_SSL_HEADER_LEN ) + ( MBEDTLS_SSL_IN_PAYLOAD_LEN ) )
#else
#define MBEDTLS_SSL_IN_BUFFER_LEN  \
    ( ( MBEDTLS_SSL_HEADER_LEN ) + ( MBEDTLS_SSL_IN_PAYLOAD_LEN ) \
      + ( MBEDTLS_SSL_CID_IN_LEN_MAX ) )
#endif

#if !defined(MBEDTLS_SSL_DTLS_CONNECTION_ID)
#define MBEDTLS_SSL_OUT_BUFFER_LEN  \
    ( ( MBEDTLS_SSL_HEADER_LEN ) + ( MBEDTLS_SSL_OUT_PAYLOAD_LEN ) )
#else
#define MBEDTLS_SSL_OUT_BUFFER_LEN                               \
    ( ( MBEDTLS_SSL_HEADER_LEN ) + ( MBEDTLS_SSL_OUT_PAYLOAD_LEN )    \
      + ( MBEDTLS_SSL_CID_OUT_LEN_MAX ) )
#endif

#define MBEDTLS_CLIENT_HELLO_RANDOM_LEN 32
#define MBEDTLS_SERVER_HELLO_RANDOM_LEN 32

#if defined(MBEDTLS_SSL_MAX_FRAGMENT_LENGTH)
/**
 * \brief          Return the maximum fragment length (payload, in bytes) for
 *                 the output buffer. For the client, this is the configured
 *                 value. For the server, it is the minimum of two - the
 *                 configured value and the negotiated one.
 *
 * \sa             mbedtls_ssl_conf_max_frag_len()
 * \sa             mbedtls_ssl_get_max_out_record_payload()
 *
 * \param ssl      SSL context
 *
 * \return         Current maximum fragment length for the output buffer.
 */
size_t mbedtls_ssl_get_output_max_frag_len( const mbedtls_ssl_context *ssl );

/**
 * \brief          Return the maximum fragment length (payload, in bytes) for
 *                 the input buffer. This is the negotiated maximum fragment
 *                 length, or, if there is none, MBEDTLS_SSL_IN_CONTENT_LEN.
 *                 If it is not defined either, the value is 2^14. This function
 *                 works as its predecessor, \c mbedtls_ssl_get_max_frag_len().
 *
 * \sa             mbedtls_ssl_conf_max_frag_len()
 * \sa             mbedtls_ssl_get_max_in_record_payload()
 *
 * \param ssl      SSL context
 *
 * \return         Current maximum fragment length for the output buffer.
 */
size_t mbedtls_ssl_get_input_max_frag_len( const mbedtls_ssl_context *ssl );
#endif /* MBEDTLS_SSL_MAX_FRAGMENT_LENGTH */

#if defined(MBEDTLS_SSL_VARIABLE_BUFFER_LENGTH)
static inline size_t mbedtls_ssl_get_output_buflen( const mbedtls_ssl_context *ctx )
{
#if defined (MBEDTLS_SSL_DTLS_CONNECTION_ID)
    return mbedtls_ssl_get_output_max_frag_len( ctx )
               + MBEDTLS_SSL_HEADER_LEN + MBEDTLS_SSL_PAYLOAD_OVERHEAD
               + MBEDTLS_SSL_CID_OUT_LEN_MAX;
#else
    return mbedtls_ssl_get_output_max_frag_len( ctx )
               + MBEDTLS_SSL_HEADER_LEN + MBEDTLS_SSL_PAYLOAD_OVERHEAD;
#endif
}

static inline size_t mbedtls_ssl_get_input_buflen( const mbedtls_ssl_context *ctx )
{
#if defined (MBEDTLS_SSL_DTLS_CONNECTION_ID)
    return mbedtls_ssl_get_input_max_frag_len( ctx )
               + MBEDTLS_SSL_HEADER_LEN + MBEDTLS_SSL_PAYLOAD_OVERHEAD
               + MBEDTLS_SSL_CID_IN_LEN_MAX;
#else
    return mbedtls_ssl_get_input_max_frag_len( ctx )
               + MBEDTLS_SSL_HEADER_LEN + MBEDTLS_SSL_PAYLOAD_OVERHEAD;
#endif
}
#endif

/*
 * TLS extension flags (for extensions with outgoing ServerHello content
 * that need it (e.g. for RENEGOTIATION_INFO the server already knows because
 * of state of the renegotiation flag, so no indicator is required)
 */
#define MBEDTLS_TLS_EXT_SUPPORTED_POINT_FORMATS_PRESENT (1 << 0)
#define MBEDTLS_TLS_EXT_ECJPAKE_KKPP_OK                 (1 << 1)

/**
 * \brief        This function checks if the remaining size in a buffer is
 *               greater or equal than a needed space.
 *
 * \param cur    Pointer to the current position in the buffer.
 * \param end    Pointer to one past the end of the buffer.
 * \param need   Needed space in bytes.
 *
 * \return       Zero if the needed space is available in the buffer, non-zero
 *               otherwise.
 */
static inline int mbedtls_ssl_chk_buf_ptr( const uint8_t *cur,
                                           const uint8_t *end, size_t need )
{
    return( ( cur > end ) || ( need > (size_t)( end - cur ) ) );
}

/**
 * \brief        This macro checks if the remaining size in a buffer is
 *               greater or equal than a needed space. If it is not the case,
 *               it returns an SSL_BUFFER_TOO_SMALL error.
 *
 * \param cur    Pointer to the current position in the buffer.
 * \param end    Pointer to one past the end of the buffer.
 * \param need   Needed space in bytes.
 *
 */
#define MBEDTLS_SSL_CHK_BUF_PTR( cur, end, need )                        \
    do {                                                                 \
        if( mbedtls_ssl_chk_buf_ptr( ( cur ), ( end ), ( need ) ) != 0 ) \
        {                                                                \
            return( MBEDTLS_ERR_SSL_BUFFER_TOO_SMALL );                  \
        }                                                                \
    } while( 0 )

/**
 * \brief        This macro checks if the remaining length in an input buffer is
 *               greater or equal than a needed length. If it is not the case, it
 *               returns #MBEDTLS_ERR_SSL_DECODE_ERROR error and pends a
 *               #MBEDTLS_SSL_ALERT_MSG_DECODE_ERROR alert message.
 *
 *               This is a function-like macro. It is guaranteed to evaluate each
 *               argument exactly once.
 *
 * \param cur    Pointer to the current position in the buffer.
 * \param end    Pointer to one past the end of the buffer.
 * \param need   Needed length in bytes.
 *
 */
#define MBEDTLS_SSL_CHK_BUF_READ_PTR( cur, end, need )                          \
    do {                                                                        \
        if( mbedtls_ssl_chk_buf_ptr( ( cur ), ( end ), ( need ) ) != 0 )        \
        {                                                                       \
            MBEDTLS_SSL_DEBUG_MSG( 1,                                           \
                                   ( "missing input data in %s", __func__ ) );  \
            MBEDTLS_SSL_PEND_FATAL_ALERT( MBEDTLS_SSL_ALERT_MSG_DECODE_ERROR,   \
                                          MBEDTLS_ERR_SSL_DECODE_ERROR );       \
            return( MBEDTLS_ERR_SSL_DECODE_ERROR );                             \
        }                                                                       \
    } while( 0 )

#ifdef __cplusplus
extern "C" {
#endif

typedef int  mbedtls_ssl_tls_prf_cb( const unsigned char *secret, size_t slen,
                                     const char *label,
                                     const unsigned char *random, size_t rlen,
                                     unsigned char *dstbuf, size_t dlen );

/* cipher.h exports the maximum IV, key and block length from
 * all ciphers enabled in the config, regardless of whether those
 * ciphers are actually usable in SSL/TLS. Notably, XTS is enabled
 * in the default configuration and uses 64 Byte keys, but it is
 * not used for record protection in SSL/TLS.
 *
 * In order to prevent unnecessary inflation of key structures,
 * we introduce SSL-specific variants of the max-{key,block,IV}
 * macros here which are meant to only take those ciphers into
 * account which can be negotiated in SSL/TLS.
 *
 * Since the current definitions of MBEDTLS_MAX_{KEY|BLOCK|IV}_LENGTH
 * in cipher.h are rough overapproximations of the real maxima, here
 * we content ourselves with replicating those overapproximations
 * for the maximum block and IV length, and excluding XTS from the
 * computation of the maximum key length. */
#define MBEDTLS_SSL_MAX_BLOCK_LENGTH 16
#define MBEDTLS_SSL_MAX_IV_LENGTH    16
#define MBEDTLS_SSL_MAX_KEY_LENGTH   32

/**
 * \brief   The data structure holding the cryptographic material (key and IV)
 *          used for record protection in TLS 1.3.
 */
struct mbedtls_ssl_key_set
{
    /*! The key for client->server records. */
    unsigned char client_write_key[ MBEDTLS_SSL_MAX_KEY_LENGTH ];
    /*! The key for server->client records. */
    unsigned char server_write_key[ MBEDTLS_SSL_MAX_KEY_LENGTH ];
    /*! The IV  for client->server records. */
    unsigned char client_write_iv[ MBEDTLS_SSL_MAX_IV_LENGTH ];
    /*! The IV  for server->client records. */
    unsigned char server_write_iv[ MBEDTLS_SSL_MAX_IV_LENGTH ];

    size_t key_len; /*!< The length of client_write_key and
                     *   server_write_key, in Bytes. */
    size_t iv_len;  /*!< The length of client_write_iv and
                     *   server_write_iv, in Bytes. */
};
typedef struct mbedtls_ssl_key_set mbedtls_ssl_key_set;

typedef struct
{
    unsigned char binder_key                  [ MBEDTLS_TLS1_3_MD_MAX_SIZE ];
    unsigned char client_early_traffic_secret [ MBEDTLS_TLS1_3_MD_MAX_SIZE ];
    unsigned char early_exporter_master_secret[ MBEDTLS_TLS1_3_MD_MAX_SIZE ];
} mbedtls_ssl_tls13_early_secrets;

typedef struct
{
    unsigned char client_handshake_traffic_secret[ MBEDTLS_TLS1_3_MD_MAX_SIZE ];
    unsigned char server_handshake_traffic_secret[ MBEDTLS_TLS1_3_MD_MAX_SIZE ];
} mbedtls_ssl_tls13_handshake_secrets;

/*
 * This structure contains the parameters only needed during handshake.
 */
struct mbedtls_ssl_handshake_params
{
    /* Frequently-used boolean or byte fields (placed early to take
     * advantage of smaller code size for indirect access on Arm Thumb) */
    uint8_t resume;                     /*!<  session resume indicator*/
    uint8_t cli_exts;                   /*!< client extension presence*/

#if defined(MBEDTLS_SSL_SERVER_NAME_INDICATION)
    uint8_t sni_authmode;               /*!< authmode from SNI callback     */
#endif

#if defined(MBEDTLS_SSL_SRV_C)
    /* Flag indicating if a CertificateRequest message has been sent
     * to the client or not. */
    uint8_t certificate_request_sent;
#endif /* MBEDTLS_SSL_SRV_C */

#if defined(MBEDTLS_SSL_SESSION_TICKETS)
    uint8_t new_session_ticket;         /*!< use NewSessionTicket?    */
#endif /* MBEDTLS_SSL_SESSION_TICKETS */

#if defined(MBEDTLS_SSL_CLI_C)
    /** Minimum TLS version to be negotiated.
     *
     *  It is set up in the ClientHello writing preparation stage and used
     *  throughout the ClientHello writing. Not relevant anymore as soon as
     *  the protocol version has been negotiated thus as soon as the
     *  ServerHello is received.
     *  For a fresh handshake not linked to any previous handshake, it is
     *  equal to the configured minimum minor version to be negotiated. When
     *  renegotiating or resuming a session, it is equal to the previously
     *  negotiated minor version.
     *
     *  There is no maximum TLS version field in this handshake context.
     *  From the start of the handshake, we need to define a current protocol
     *  version for the record layer which we define as the maximum TLS
     *  version to be negotiated. The `tls_version` field of the SSL context is
     *  used to store this maximum value until it contains the actual
     *  negotiated value.
     */
    mbedtls_ssl_protocol_version min_tls_version;
#endif

#if defined(MBEDTLS_SSL_EXTENDED_MASTER_SECRET)
    uint8_t extended_ms;                /*!< use Extended Master Secret? */
#endif

#if defined(MBEDTLS_SSL_ASYNC_PRIVATE)
    uint8_t async_in_progress; /*!< an asynchronous operation is in progress */
#endif /* MBEDTLS_SSL_ASYNC_PRIVATE */

#if defined(MBEDTLS_SSL_PROTO_DTLS)
    unsigned char retransmit_state;     /*!<  Retransmission state           */
#endif

#if !defined(MBEDTLS_DEPRECATED_REMOVED)
    unsigned char group_list_heap_allocated;
    unsigned char sig_algs_heap_allocated;
#endif

#if defined(MBEDTLS_SSL_ECP_RESTARTABLE_ENABLED)
    uint8_t ecrs_enabled;               /*!< Handshake supports EC restart? */
    enum { /* this complements ssl->state with info on intra-state operations */
        ssl_ecrs_none = 0,              /*!< nothing going on (yet)         */
        ssl_ecrs_crt_verify,            /*!< Certificate: crt_verify()      */
        ssl_ecrs_ske_start_processing,  /*!< ServerKeyExchange: pk_verify() */
        ssl_ecrs_cke_ecdh_calc_secret,  /*!< ClientKeyExchange: ECDH step 2 */
        ssl_ecrs_crt_vrfy_sign,         /*!< CertificateVerify: pk_sign()   */
    } ecrs_state;                       /*!< current (or last) operation    */
    mbedtls_x509_crt *ecrs_peer_cert;   /*!< The peer's CRT chain.          */
    size_t ecrs_n;                      /*!< place for saving a length      */
#endif

    size_t pmslen;                      /*!<  premaster length        */

    mbedtls_ssl_ciphersuite_t const *ciphersuite_info;

    void (*update_checksum)(mbedtls_ssl_context *, const unsigned char *, size_t);
    void (*calc_verify)(const mbedtls_ssl_context *, unsigned char *, size_t *);
    void (*calc_finished)(mbedtls_ssl_context *, unsigned char *, int);
    mbedtls_ssl_tls_prf_cb *tls_prf;

    /*
     * Handshake specific crypto variables
     */
<<<<<<< HEAD
#if defined(MBEDTLS_SSL_PROTO_TLS1_3_EXPERIMENTAL)
    int tls1_3_kex_modes; /*!< key exchange modes for TLS 1.3 */
#endif /* MBEDTLS_SSL_PROTO_TLS1_3_EXPERIMENTAL */
=======
#if defined(MBEDTLS_SSL_PROTO_TLS1_3)
    int tls13_kex_modes; /*!< key exchange modes for TLS 1.3 */
>>>>>>> 826762e3

    /** Number of HelloRetryRequest messages received/sent from/to the server. */
    int hello_retry_request_count;
#if defined(MBEDTLS_SSL_SRV_C)
    /** selected_group of key_share extension in HelloRetryRequest message. */
    uint16_t hrr_selected_group;
#endif /* MBEDTLS_SSL_SRV_C */
#endif /* MBEDTLS_SSL_PROTO_TLS1_3 */

#if defined(MBEDTLS_KEY_EXCHANGE_WITH_CERT_ENABLED)
    uint16_t received_sig_algs[MBEDTLS_RECEIVED_SIG_ALGS_SIZE];
#endif

#if !defined(MBEDTLS_DEPRECATED_REMOVED)
    const uint16_t *group_list;
    const uint16_t *sig_algs;
#endif

#if defined(MBEDTLS_DHM_C)
    mbedtls_dhm_context dhm_ctx;                /*!<  DHM key exchange        */
#endif

/* Adding guard for MBEDTLS_ECDSA_C to ensure no compile errors due
 * to guards in client and server code. There is a gap in functionality that
 * access to ecdh_ctx structure is needed for MBEDTLS_ECDSA_C which does not
 * seem correct.
 */
#if defined(MBEDTLS_ECDH_C) || defined(MBEDTLS_ECDSA_C)
#if !defined(MBEDTLS_USE_PSA_CRYPTO)
    mbedtls_ecdh_context ecdh_ctx;              /*!<  ECDH key exchange       */
#endif /* !MBEDTLS_USE_PSA_CRYPTO */

#if defined(MBEDTLS_USE_PSA_CRYPTO) || defined(MBEDTLS_SSL_PROTO_TLS1_3)
    psa_key_type_t ecdh_psa_type;
    size_t ecdh_bits;
    mbedtls_svc_key_id_t ecdh_psa_privkey;
    uint8_t ecdh_psa_privkey_is_external;
    unsigned char ecdh_psa_peerkey[MBEDTLS_PSA_MAX_EC_PUBKEY_LENGTH];
    size_t ecdh_psa_peerkey_len;
#endif /* MBEDTLS_USE_PSA_CRYPTO || MBEDTLS_SSL_PROTO_TLS1_3 */
#endif /* MBEDTLS_ECDH_C || MBEDTLS_ECDSA_C */

#if defined(MBEDTLS_KEY_EXCHANGE_ECJPAKE_ENABLED)
    mbedtls_ecjpake_context ecjpake_ctx;        /*!< EC J-PAKE key exchange */
#if defined(MBEDTLS_SSL_CLI_C)
    unsigned char *ecjpake_cache;               /*!< Cache for ClientHello ext */
    size_t ecjpake_cache_len;                   /*!< Length of cached data */
#endif
#endif /* MBEDTLS_KEY_EXCHANGE_ECJPAKE_ENABLED */

#if defined(MBEDTLS_ECDH_C) || defined(MBEDTLS_ECDSA_C) ||      \
    defined(MBEDTLS_KEY_EXCHANGE_ECJPAKE_ENABLED)
    const mbedtls_ecp_curve_info **curves;      /*!<  Supported elliptic curves */
#endif

#if defined(MBEDTLS_KEY_EXCHANGE_SOME_PSK_ENABLED)
#if defined(MBEDTLS_USE_PSA_CRYPTO)
    mbedtls_svc_key_id_t psk_opaque;            /*!< Opaque PSK from the callback   */
    uint8_t psk_opaque_is_internal;
#else
    unsigned char *psk;                 /*!<  PSK from the callback         */
    size_t psk_len;                     /*!<  Length of PSK from callback   */
#endif /* MBEDTLS_USE_PSA_CRYPTO */
#endif /* MBEDTLS_KEY_EXCHANGE_SOME_PSK_ENABLED */

#if defined(MBEDTLS_SSL_ECP_RESTARTABLE_ENABLED)
    mbedtls_x509_crt_restart_ctx ecrs_ctx;  /*!< restart context            */
#endif

#if defined(MBEDTLS_X509_CRT_PARSE_C)
    mbedtls_ssl_key_cert *key_cert;     /*!< chosen key/cert pair (server)  */
#if defined(MBEDTLS_SSL_SERVER_NAME_INDICATION)
    mbedtls_ssl_key_cert *sni_key_cert; /*!< key/cert list from SNI         */
    mbedtls_x509_crt *sni_ca_chain;     /*!< trusted CAs from SNI callback  */
    mbedtls_x509_crl *sni_ca_crl;       /*!< trusted CAs CRLs from SNI      */
#endif /* MBEDTLS_SSL_SERVER_NAME_INDICATION */
#endif /* MBEDTLS_X509_CRT_PARSE_C */

#if defined(MBEDTLS_X509_CRT_PARSE_C) &&        \
    !defined(MBEDTLS_SSL_KEEP_PEER_CERTIFICATE)
    mbedtls_pk_context peer_pubkey;     /*!< The public key from the peer.  */
#endif /* MBEDTLS_X509_CRT_PARSE_C && !MBEDTLS_SSL_KEEP_PEER_CERTIFICATE */

    struct
    {
        size_t total_bytes_buffered; /*!< Cumulative size of heap allocated
                                      *   buffers used for message buffering. */

        uint8_t seen_ccs;               /*!< Indicates if a CCS message has
                                         *   been seen in the current flight. */

        struct mbedtls_ssl_hs_buffer
        {
            unsigned is_valid      : 1;
            unsigned is_fragmented : 1;
            unsigned is_complete   : 1;
            unsigned char *data;
            size_t data_len;
        } hs[MBEDTLS_SSL_MAX_BUFFERED_HS];

        struct
        {
            unsigned char *data;
            size_t len;
            unsigned epoch;
        } future_record;

    } buffering;

#if defined(MBEDTLS_SSL_CLI_C) && \
    ( defined(MBEDTLS_SSL_PROTO_DTLS) || defined(MBEDTLS_SSL_PROTO_TLS1_3) )
    unsigned char *cookie;              /*!<  HelloVerifyRequest cookie for DTLS
                                         *    HelloRetryRequest cookie for TLS 1.3 */
#endif /* MBEDTLS_SSL_CLI_C &&
          ( MBEDTLS_SSL_PROTO_DTLS || MBEDTLS_SSL_PROTO_TLS1_3 ) */
#if defined(MBEDTLS_SSL_PROTO_DTLS)
    unsigned char verify_cookie_len;    /*!<  Cli: HelloVerifyRequest cookie
                                         *    length
                                         *    Srv: flag for sending a cookie */
#endif /* MBEDTLS_SSL_PROTO_DTLS */
#if defined(MBEDTLS_SSL_CLI_C) && defined(MBEDTLS_SSL_PROTO_TLS1_3)
    uint16_t hrr_cookie_len;            /*!<  HelloRetryRequest cookie length */
#endif /* MBEDTLS_SSL_CLI_C && MBEDTLS_SSL_PROTO_TLS1_3 */

#if defined(MBEDTLS_SSL_PROTO_DTLS)
    unsigned int out_msg_seq;           /*!<  Outgoing handshake sequence number */
    unsigned int in_msg_seq;            /*!<  Incoming handshake sequence number */

    uint32_t retransmit_timeout;        /*!<  Current value of timeout       */
    mbedtls_ssl_flight_item *flight;    /*!<  Current outgoing flight        */
    mbedtls_ssl_flight_item *cur_msg;   /*!<  Current message in flight      */
    unsigned char *cur_msg_p;           /*!<  Position in current message    */
    unsigned int in_flight_start_seq;   /*!<  Minimum message sequence in the
                                              flight being received          */
    mbedtls_ssl_transform *alt_transform_out;   /*!<  Alternative transform for
                                              resending messages             */
    unsigned char alt_out_ctr[MBEDTLS_SSL_SEQUENCE_NUMBER_LEN]; /*!<  Alternative record epoch/counter
                                                                      for resending messages         */

#if defined(MBEDTLS_SSL_DTLS_CONNECTION_ID)
    /* The state of CID configuration in this handshake. */

    uint8_t cid_in_use; /*!< This indicates whether the use of the CID extension
                         *   has been negotiated. Possible values are
                         *   #MBEDTLS_SSL_CID_ENABLED and
                         *   #MBEDTLS_SSL_CID_DISABLED. */
    unsigned char peer_cid[ MBEDTLS_SSL_CID_OUT_LEN_MAX ]; /*! The peer's CID */
    uint8_t peer_cid_len;                                  /*!< The length of
                                                            *   \c peer_cid.  */
#endif /* MBEDTLS_SSL_DTLS_CONNECTION_ID */

    uint16_t mtu;                       /*!<  Handshake mtu, used to fragment outgoing messages */
#endif /* MBEDTLS_SSL_PROTO_DTLS */

#if defined(MBEDTLS_SSL_PROTO_TLS1_3)
    /*! TLS 1.3 transforms for 0-RTT and encrypted handshake messages.
     *  Those pointers own the transforms they reference. */
    mbedtls_ssl_transform *transform_handshake;
    mbedtls_ssl_transform *transform_earlydata;
#endif /* MBEDTLS_SSL_PROTO_TLS1_3 */

    /*
     * Checksum contexts
     */
#if defined(MBEDTLS_SHA256_C)
#if defined(MBEDTLS_USE_PSA_CRYPTO)
    psa_hash_operation_t fin_sha256_psa;
#else
    mbedtls_sha256_context fin_sha256;
#endif
#endif
#if defined(MBEDTLS_SHA384_C)
#if defined(MBEDTLS_USE_PSA_CRYPTO)
    psa_hash_operation_t fin_sha384_psa;
#else
    mbedtls_sha512_context fin_sha512;
#endif
#endif

#if defined(MBEDTLS_SSL_PROTO_TLS1_3)
    uint16_t offered_group_id; /* The NamedGroup value for the group
                                * that is being used for ephemeral
                                * key exchange.
                                *
                                * On the client: Defaults to the first
                                * entry in the client's group list,
                                * but can be overwritten by the HRR. */
#endif /* MBEDTLS_SSL_PROTO_TLS1_3 */

#if defined(MBEDTLS_SSL_CLI_C)
    uint8_t client_auth;       /*!< used to check if CertificateRequest has been
                                    received from server side. If CertificateRequest
                                    has been received, Certificate and CertificateVerify
                                    should be sent to server */
#endif /* MBEDTLS_SSL_CLI_C */
    /*
     * State-local variables used during the processing
     * of a specific handshake state.
     */
    union
    {
        /* Outgoing Finished message */
        struct
        {
            uint8_t preparation_done;

            /* Buffer holding digest of the handshake up to
             * but excluding the outgoing finished message. */
            unsigned char digest[MBEDTLS_TLS1_3_MD_MAX_SIZE];
            size_t digest_len;
        } finished_out;

        /* Incoming Finished message */
        struct
        {
            uint8_t preparation_done;

            /* Buffer holding digest of the handshake up to but
             * excluding the peer's incoming finished message. */
            unsigned char digest[MBEDTLS_TLS1_3_MD_MAX_SIZE];
            size_t digest_len;
        } finished_in;

    } state_local;

    /* End of state-local variables. */

    unsigned char randbytes[MBEDTLS_CLIENT_HELLO_RANDOM_LEN +
                            MBEDTLS_SERVER_HELLO_RANDOM_LEN];
                                        /*!<  random bytes            */
    unsigned char premaster[MBEDTLS_PREMASTER_SIZE];
                                        /*!<  premaster secret        */

#if defined(MBEDTLS_SSL_PROTO_TLS1_3)
    int extensions_present;             /*!< extension presence; Each bitfield
                                             represents an extension and defined
                                             as \c MBEDTLS_SSL_EXT_XXX */

#if defined(MBEDTLS_KEY_EXCHANGE_WITH_CERT_ENABLED)
    unsigned char certificate_request_context_len;
    unsigned char *certificate_request_context;
#endif

    union
    {
        unsigned char early    [MBEDTLS_TLS1_3_MD_MAX_SIZE];
        unsigned char handshake[MBEDTLS_TLS1_3_MD_MAX_SIZE];
        unsigned char app      [MBEDTLS_TLS1_3_MD_MAX_SIZE];
    } tls13_master_secrets;

    mbedtls_ssl_tls13_handshake_secrets tls13_hs_secrets;
#endif /* MBEDTLS_SSL_PROTO_TLS1_3 */

#if defined(MBEDTLS_SSL_ASYNC_PRIVATE)
    /** Asynchronous operation context. This field is meant for use by the
     * asynchronous operation callbacks (mbedtls_ssl_config::f_async_sign_start,
     * mbedtls_ssl_config::f_async_decrypt_start,
     * mbedtls_ssl_config::f_async_resume, mbedtls_ssl_config::f_async_cancel).
     * The library does not use it internally. */
    void *user_async_ctx;
#endif /* MBEDTLS_SSL_ASYNC_PRIVATE */

#if defined(MBEDTLS_SSL_SERVER_NAME_INDICATION)
    const unsigned char *sni_name;      /*!< raw SNI                        */
    size_t sni_name_len;                /*!< raw SNI len                    */
#if defined(MBEDTLS_KEY_EXCHANGE_CERT_REQ_ALLOWED_ENABLED)
    const mbedtls_x509_crt *dn_hints;   /*!< acceptable client cert issuers */
#endif
#endif /* MBEDTLS_SSL_SERVER_NAME_INDICATION */
};

typedef struct mbedtls_ssl_hs_buffer mbedtls_ssl_hs_buffer;

/*
 * Representation of decryption/encryption transformations on records
 *
 * There are the following general types of record transformations:
 * - Stream transformations (TLS versions == 1.2 only)
 *   Transformation adding a MAC and applying a stream-cipher
 *   to the authenticated message.
 * - CBC block cipher transformations ([D]TLS versions == 1.2 only)
 *   For TLS 1.2, no IV is generated at key extraction time, but every
 *   encrypted record is explicitly prefixed by the IV with which it was
 *   encrypted.
 * - AEAD transformations ([D]TLS versions == 1.2 only)
 *   These come in two fundamentally different versions, the first one
 *   used in TLS 1.2, excluding ChaChaPoly ciphersuites, and the second
 *   one used for ChaChaPoly ciphersuites in TLS 1.2 as well as for TLS 1.3.
 *   In the first transformation, the IV to be used for a record is obtained
 *   as the concatenation of an explicit, static 4-byte IV and the 8-byte
 *   record sequence number, and explicitly prepending this sequence number
 *   to the encrypted record. In contrast, in the second transformation
 *   the IV is obtained by XOR'ing a static IV obtained at key extraction
 *   time with the 8-byte record sequence number, without prepending the
 *   latter to the encrypted record.
 *
 * Additionally, DTLS 1.2 + CID as well as TLS 1.3 use an inner plaintext
 * which allows to add flexible length padding and to hide a record's true
 * content type.
 *
 * In addition to type and version, the following parameters are relevant:
 * - The symmetric cipher algorithm to be used.
 * - The (static) encryption/decryption keys for the cipher.
 * - For stream/CBC, the type of message digest to be used.
 * - For stream/CBC, (static) encryption/decryption keys for the digest.
 * - For AEAD transformations, the size (potentially 0) of an explicit,
 *   random initialization vector placed in encrypted records.
 * - For some transformations (currently AEAD) an implicit IV. It is static
 *   and (if present) is combined with the explicit IV in a transformation-
 *   -dependent way (e.g. appending in TLS 1.2 and XOR'ing in TLS 1.3).
 * - For stream/CBC, a flag determining the order of encryption and MAC.
 * - The details of the transformation depend on the SSL/TLS version.
 * - The length of the authentication tag.
 *
 * The struct below refines this abstract view as follows:
 * - The cipher underlying the transformation is managed in
 *   cipher contexts cipher_ctx_{enc/dec}, which must have the
 *   same cipher type. The mode of these cipher contexts determines
 *   the type of the transformation in the sense above: e.g., if
 *   the type is MBEDTLS_CIPHER_AES_256_CBC resp. MBEDTLS_CIPHER_AES_192_GCM
 *   then the transformation has type CBC resp. AEAD.
 * - The cipher keys are never stored explicitly but
 *   are maintained within cipher_ctx_{enc/dec}.
 * - For stream/CBC transformations, the message digest contexts
 *   used for the MAC's are stored in md_ctx_{enc/dec}. These contexts
 *   are unused for AEAD transformations.
 * - For stream/CBC transformations, the MAC keys are not stored explicitly
 *   but maintained within md_ctx_{enc/dec}.
 * - The mac_enc and mac_dec fields are unused for EAD transformations.
 * - For transformations using an implicit IV maintained within
 *   the transformation context, its contents are stored within
 *   iv_{enc/dec}.
 * - The value of ivlen indicates the length of the IV.
 *   This is redundant in case of stream/CBC transformations
 *   which always use 0 resp. the cipher's block length as the
 *   IV length, but is needed for AEAD ciphers and may be
 *   different from the underlying cipher's block length
 *   in this case.
 * - The field fixed_ivlen is nonzero for AEAD transformations only
 *   and indicates the length of the static part of the IV which is
 *   constant throughout the communication, and which is stored in
 *   the first fixed_ivlen bytes of the iv_{enc/dec} arrays.
 * - tls_version denotes the 2-byte TLS version
 * - For stream/CBC transformations, maclen denotes the length of the
 *   authentication tag, while taglen is unused and 0.
 * - For AEAD transformations, taglen denotes the length of the
 *   authentication tag, while maclen is unused and 0.
 * - For CBC transformations, encrypt_then_mac determines the
 *   order of encryption and authentication. This field is unused
 *   in other transformations.
 *
 */
struct mbedtls_ssl_transform
{
    /*
     * Session specific crypto layer
     */
    size_t minlen;                      /*!<  min. ciphertext length  */
    size_t ivlen;                       /*!<  IV length               */
    size_t fixed_ivlen;                 /*!<  Fixed part of IV (AEAD) */
    size_t maclen;                      /*!<  MAC(CBC) len            */
    size_t taglen;                      /*!<  TAG(AEAD) len           */

    unsigned char iv_enc[16];           /*!<  IV (encryption)         */
    unsigned char iv_dec[16];           /*!<  IV (decryption)         */

#if defined(MBEDTLS_SSL_SOME_SUITES_USE_MAC)

#if defined(MBEDTLS_USE_PSA_CRYPTO)
    mbedtls_svc_key_id_t psa_mac_enc;           /*!<  MAC (encryption)        */
    mbedtls_svc_key_id_t psa_mac_dec;           /*!<  MAC (decryption)        */
    psa_algorithm_t psa_mac_alg;                /*!<  psa MAC algorithm       */
#else
    mbedtls_md_context_t md_ctx_enc;            /*!<  MAC (encryption)        */
    mbedtls_md_context_t md_ctx_dec;            /*!<  MAC (decryption)        */
#endif /* MBEDTLS_USE_PSA_CRYPTO */

#if defined(MBEDTLS_SSL_ENCRYPT_THEN_MAC)
    int encrypt_then_mac;       /*!< flag for EtM activation                */
#endif

#endif /* MBEDTLS_SSL_SOME_SUITES_USE_MAC */

    mbedtls_ssl_protocol_version tls_version;

#if defined(MBEDTLS_USE_PSA_CRYPTO)
    mbedtls_svc_key_id_t psa_key_enc;           /*!<  psa encryption key      */
    mbedtls_svc_key_id_t psa_key_dec;           /*!<  psa decryption key      */
    psa_algorithm_t psa_alg;                    /*!<  psa algorithm           */
#else
    mbedtls_cipher_context_t cipher_ctx_enc;    /*!<  encryption context      */
    mbedtls_cipher_context_t cipher_ctx_dec;    /*!<  decryption context      */
#endif /* MBEDTLS_USE_PSA_CRYPTO */

#if defined(MBEDTLS_SSL_DTLS_CONNECTION_ID)
    uint8_t in_cid_len;
    uint8_t out_cid_len;
    unsigned char in_cid [ MBEDTLS_SSL_CID_OUT_LEN_MAX ];
    unsigned char out_cid[ MBEDTLS_SSL_CID_OUT_LEN_MAX ];
#endif /* MBEDTLS_SSL_DTLS_CONNECTION_ID */

#if defined(MBEDTLS_SSL_CONTEXT_SERIALIZATION)
    /* We need the Hello random bytes in order to re-derive keys from the
     * Master Secret and other session info,
     * see ssl_tls12_populate_transform() */
    unsigned char randbytes[MBEDTLS_SERVER_HELLO_RANDOM_LEN +
                            MBEDTLS_CLIENT_HELLO_RANDOM_LEN];
                            /*!< ServerHello.random+ClientHello.random */
#endif /* MBEDTLS_SSL_CONTEXT_SERIALIZATION */
};

/*
 * Return 1 if the transform uses an AEAD cipher, 0 otherwise.
 * Equivalently, return 0 if a separate MAC is used, 1 otherwise.
 */
static inline int mbedtls_ssl_transform_uses_aead(
        const mbedtls_ssl_transform *transform )
{
#if defined(MBEDTLS_SSL_SOME_SUITES_USE_MAC)
    return( transform->maclen == 0 && transform->taglen != 0 );
#else
    (void) transform;
    return( 1 );
#endif
}

/*
 * Internal representation of record frames
 *
 * Instances come in two flavors:
 * (1) Encrypted
 *     These always have data_offset = 0
 * (2) Unencrypted
 *     These have data_offset set to the amount of
 *     pre-expansion during record protection. Concretely,
 *     this is the length of the fixed part of the explicit IV
 *     used for encryption, or 0 if no explicit IV is used
 *     (e.g. for stream ciphers).
 *
 * The reason for the data_offset in the unencrypted case
 * is to allow for in-place conversion of an unencrypted to
 * an encrypted record. If the offset wasn't included, the
 * encrypted content would need to be shifted afterwards to
 * make space for the fixed IV.
 *
 */
#if MBEDTLS_SSL_CID_OUT_LEN_MAX > MBEDTLS_SSL_CID_IN_LEN_MAX
#define MBEDTLS_SSL_CID_LEN_MAX MBEDTLS_SSL_CID_OUT_LEN_MAX
#else
#define MBEDTLS_SSL_CID_LEN_MAX MBEDTLS_SSL_CID_IN_LEN_MAX
#endif

typedef struct
{
    uint8_t ctr[MBEDTLS_SSL_SEQUENCE_NUMBER_LEN];  /* In TLS:  The implicit record sequence number.
                                                    * In DTLS: The 2-byte epoch followed by
                                                    *          the 6-byte sequence number.
                                                    * This is stored as a raw big endian byte array
                                                    * as opposed to a uint64_t because we rarely
                                                    * need to perform arithmetic on this, but do
                                                    * need it as a Byte array for the purpose of
                                                    * MAC computations.                             */
    uint8_t type;           /* The record content type.                      */
    uint8_t ver[2];         /* SSL/TLS version as present on the wire.
                             * Convert to internal presentation of versions
                             * using mbedtls_ssl_read_version() and
                             * mbedtls_ssl_write_version().
                             * Keep wire-format for MAC computations.        */

    unsigned char *buf;     /* Memory buffer enclosing the record content    */
    size_t buf_len;         /* Buffer length                                 */
    size_t data_offset;     /* Offset of record content                      */
    size_t data_len;        /* Length of record content                      */

#if defined(MBEDTLS_SSL_DTLS_CONNECTION_ID)
    uint8_t cid_len;        /* Length of the CID (0 if not present)          */
    unsigned char cid[ MBEDTLS_SSL_CID_LEN_MAX ]; /* The CID                 */
#endif /* MBEDTLS_SSL_DTLS_CONNECTION_ID */
} mbedtls_record;

#if defined(MBEDTLS_X509_CRT_PARSE_C)
/*
 * List of certificate + private key pairs
 */
struct mbedtls_ssl_key_cert
{
    mbedtls_x509_crt *cert;                 /*!< cert                       */
    mbedtls_pk_context *key;                /*!< private key                */
    mbedtls_ssl_key_cert *next;             /*!< next key/cert pair         */
};
#endif /* MBEDTLS_X509_CRT_PARSE_C */

#if defined(MBEDTLS_SSL_PROTO_DTLS)
/*
 * List of handshake messages kept around for resending
 */
struct mbedtls_ssl_flight_item
{
    unsigned char *p;       /*!< message, including handshake headers   */
    size_t len;             /*!< length of p                            */
    unsigned char type;     /*!< type of the message: handshake or CCS  */
    mbedtls_ssl_flight_item *next;  /*!< next handshake message(s)              */
};
#endif /* MBEDTLS_SSL_PROTO_DTLS */

#if defined(MBEDTLS_SSL_PROTO_TLS1_2)
/**
 * \brief Given an SSL context and its associated configuration, write the TLS
 *        1.2 specific extensions of the ClientHello message.
 *
 * \param[in]   ssl     SSL context
 * \param[in]   buf     Base address of the buffer where to write the extensions
 * \param[in]   end     End address of the buffer where to write the extensions
 * \param       uses_ec Whether one proposed ciphersuite uses an elliptic curve
 *                      (<> 0) or not ( 0 ).
 * \param[out]  out_len Length of the data written into the buffer \p buf
 */
int mbedtls_ssl_tls12_write_client_hello_exts( mbedtls_ssl_context *ssl,
                                               unsigned char *buf,
                                               const unsigned char *end,
                                               int uses_ec,
                                               size_t *out_len );
#endif

#if defined(MBEDTLS_SSL_PROTO_TLS1_2) && \
    defined(MBEDTLS_KEY_EXCHANGE_WITH_CERT_ENABLED)

/**
 * \brief Find the preferred hash for a given signature algorithm.
 *
 * \param[in]   ssl     SSL context
 * \param[in]   sig_alg A signature algorithm identifier as defined in the
 *                      TLS 1.2 SignatureAlgorithm enumeration.
 *
 * \return  The preferred hash algorithm for \p sig_alg. It is a hash algorithm
 *          identifier as defined in the TLS 1.2 HashAlgorithm enumeration.
 */
unsigned int mbedtls_ssl_tls12_get_preferred_hash_for_sig_alg(
                mbedtls_ssl_context *ssl,
                unsigned int sig_alg );

#endif /* MBEDTLS_SSL_PROTO_TLS1_2 &&
          MBEDTLS_KEY_EXCHANGE_WITH_CERT_ENABLED */

/**
 * \brief           Free referenced items in an SSL transform context and clear
 *                  memory
 *
 * \param transform SSL transform context
 */
void mbedtls_ssl_transform_free( mbedtls_ssl_transform *transform );

/**
 * \brief           Free referenced items in an SSL handshake context and clear
 *                  memory
 *
 * \param ssl       SSL context
 */
void mbedtls_ssl_handshake_free( mbedtls_ssl_context *ssl );

/* set inbound transform of ssl context */
void mbedtls_ssl_set_inbound_transform( mbedtls_ssl_context *ssl,
                                        mbedtls_ssl_transform *transform );

/* set outbound transform of ssl context */
void mbedtls_ssl_set_outbound_transform( mbedtls_ssl_context *ssl,
                                         mbedtls_ssl_transform *transform );

int mbedtls_ssl_handshake_client_step( mbedtls_ssl_context *ssl );
int mbedtls_ssl_handshake_server_step( mbedtls_ssl_context *ssl );
void mbedtls_ssl_handshake_wrapup( mbedtls_ssl_context *ssl );
static inline void mbedtls_ssl_handshake_set_state( mbedtls_ssl_context *ssl,
                                                    mbedtls_ssl_states state )
{
    ssl->state = ( int ) state;
}

int mbedtls_ssl_send_fatal_handshake_failure( mbedtls_ssl_context *ssl );

void mbedtls_ssl_reset_checksum( mbedtls_ssl_context *ssl );

#if defined(MBEDTLS_SSL_PROTO_TLS1_2)
int mbedtls_ssl_derive_keys( mbedtls_ssl_context *ssl );
#endif /* MBEDTLS_SSL_PROTO_TLS1_2  */

int mbedtls_ssl_handle_message_type( mbedtls_ssl_context *ssl );
int mbedtls_ssl_prepare_handshake_record( mbedtls_ssl_context *ssl );
void mbedtls_ssl_update_handshake_status( mbedtls_ssl_context *ssl );

/**
 * \brief       Update record layer
 *
 *              This function roughly separates the implementation
 *              of the logic of (D)TLS from the implementation
 *              of the secure transport.
 *
 * \param  ssl              The SSL context to use.
 * \param  update_hs_digest This indicates if the handshake digest
 *                          should be automatically updated in case
 *                          a handshake message is found.
 *
 * \return      0 or non-zero error code.
 *
 * \note        A clarification on what is called 'record layer' here
 *              is in order, as many sensible definitions are possible:
 *
 *              The record layer takes as input an untrusted underlying
 *              transport (stream or datagram) and transforms it into
 *              a serially multiplexed, secure transport, which
 *              conceptually provides the following:
 *
 *              (1) Three datagram based, content-agnostic transports
 *                  for handshake, alert and CCS messages.
 *              (2) One stream- or datagram-based transport
 *                  for application data.
 *              (3) Functionality for changing the underlying transform
 *                  securing the contents.
 *
 *              The interface to this functionality is given as follows:
 *
 *              a Updating
 *                [Currently implemented by mbedtls_ssl_read_record]
 *
 *                Check if and on which of the four 'ports' data is pending:
 *                Nothing, a controlling datagram of type (1), or application
 *                data (2). In any case data is present, internal buffers
 *                provide access to the data for the user to process it.
 *                Consumption of type (1) datagrams is done automatically
 *                on the next update, invalidating that the internal buffers
 *                for previous datagrams, while consumption of application
 *                data (2) is user-controlled.
 *
 *              b Reading of application data
 *                [Currently manual adaption of ssl->in_offt pointer]
 *
 *                As mentioned in the last paragraph, consumption of data
 *                is different from the automatic consumption of control
 *                datagrams (1) because application data is treated as a stream.
 *
 *              c Tracking availability of application data
 *                [Currently manually through decreasing ssl->in_msglen]
 *
 *                For efficiency and to retain datagram semantics for
 *                application data in case of DTLS, the record layer
 *                provides functionality for checking how much application
 *                data is still available in the internal buffer.
 *
 *              d Changing the transformation securing the communication.
 *
 *              Given an opaque implementation of the record layer in the
 *              above sense, it should be possible to implement the logic
 *              of (D)TLS on top of it without the need to know anything
 *              about the record layer's internals. This is done e.g.
 *              in all the handshake handling functions, and in the
 *              application data reading function mbedtls_ssl_read.
 *
 * \note        The above tries to give a conceptual picture of the
 *              record layer, but the current implementation deviates
 *              from it in some places. For example, our implementation of
 *              the update functionality through mbedtls_ssl_read_record
 *              discards datagrams depending on the current state, which
 *              wouldn't fall under the record layer's responsibility
 *              following the above definition.
 *
 */
int mbedtls_ssl_read_record( mbedtls_ssl_context *ssl,
                             unsigned update_hs_digest );
int mbedtls_ssl_fetch_input( mbedtls_ssl_context *ssl, size_t nb_want );

/*
 * Write handshake message header
 */
int mbedtls_ssl_start_handshake_msg( mbedtls_ssl_context *ssl, unsigned hs_type,
                                     unsigned char **buf, size_t *buf_len );

int mbedtls_ssl_write_handshake_msg_ext( mbedtls_ssl_context *ssl,
                                         int update_checksum,
                                         int force_flush );
static inline int mbedtls_ssl_write_handshake_msg( mbedtls_ssl_context *ssl )
{
    return( mbedtls_ssl_write_handshake_msg_ext( ssl, 1 /* update checksum */, 1 /* force flush */ ) );
}

/*
 * Write handshake message tail
 */
int mbedtls_ssl_finish_handshake_msg( mbedtls_ssl_context *ssl,
                                      size_t buf_len, size_t msg_len );

int mbedtls_ssl_write_record( mbedtls_ssl_context *ssl, int force_flush );
int mbedtls_ssl_flush_output( mbedtls_ssl_context *ssl );

int mbedtls_ssl_parse_certificate( mbedtls_ssl_context *ssl );
int mbedtls_ssl_write_certificate( mbedtls_ssl_context *ssl );

int mbedtls_ssl_parse_change_cipher_spec( mbedtls_ssl_context *ssl );
int mbedtls_ssl_write_change_cipher_spec( mbedtls_ssl_context *ssl );

int mbedtls_ssl_parse_finished( mbedtls_ssl_context *ssl );
int mbedtls_ssl_write_finished( mbedtls_ssl_context *ssl );

void mbedtls_ssl_optimize_checksum( mbedtls_ssl_context *ssl,
                            const mbedtls_ssl_ciphersuite_t *ciphersuite_info );

/*
 * Update checksum of handshake messages.
 */
void mbedtls_ssl_add_hs_msg_to_checksum( mbedtls_ssl_context *ssl,
                                         unsigned hs_type,
                                         unsigned char const *msg,
                                         size_t msg_len );

#if defined(MBEDTLS_KEY_EXCHANGE_SOME_PSK_ENABLED)
#if !defined(MBEDTLS_USE_PSA_CRYPTO)
int mbedtls_ssl_psk_derive_premaster( mbedtls_ssl_context *ssl,
                                      mbedtls_key_exchange_type_t key_ex );
#endif /* !MBEDTLS_USE_PSA_CRYPTO */
#if defined(MBEDTLS_SSL_CLI_C) && defined(MBEDTLS_SSL_PROTO_TLS1_2)
int mbedtls_ssl_conf_has_static_psk( mbedtls_ssl_config const *conf );
#endif

#if defined(MBEDTLS_USE_PSA_CRYPTO)
/**
 * Get the first defined opaque PSK by order of precedence:
 * 1. handshake PSK set by \c mbedtls_ssl_set_hs_psk_opaque() in the PSK
 *    callback
 * 2. static PSK configured by \c mbedtls_ssl_conf_psk_opaque()
 * Return an opaque PSK
 */
static inline mbedtls_svc_key_id_t mbedtls_ssl_get_opaque_psk(
    const mbedtls_ssl_context *ssl )
{
    if( ! mbedtls_svc_key_id_is_null( ssl->handshake->psk_opaque ) )
        return( ssl->handshake->psk_opaque );

    if( ! mbedtls_svc_key_id_is_null( ssl->conf->psk_opaque ) )
        return( ssl->conf->psk_opaque );

    return( MBEDTLS_SVC_KEY_ID_INIT );
}
#else
/**
 * Get the first defined PSK by order of precedence:
 * 1. handshake PSK set by \c mbedtls_ssl_set_hs_psk() in the PSK callback
 * 2. static PSK configured by \c mbedtls_ssl_conf_psk()
 * Return a code and update the pair (PSK, PSK length) passed to this function
 */
static inline int mbedtls_ssl_get_psk( const mbedtls_ssl_context *ssl,
    const unsigned char **psk, size_t *psk_len )
{
    if( ssl->handshake->psk != NULL && ssl->handshake->psk_len > 0 )
    {
        *psk = ssl->handshake->psk;
        *psk_len = ssl->handshake->psk_len;
    }

    else if( ssl->conf->psk != NULL && ssl->conf->psk_len > 0 )
    {
        *psk = ssl->conf->psk;
        *psk_len = ssl->conf->psk_len;
    }

    else
    {
        *psk = NULL;
        *psk_len = 0;
        return( MBEDTLS_ERR_SSL_PRIVATE_KEY_REQUIRED );
    }

    return( 0 );
}
#endif /* MBEDTLS_USE_PSA_CRYPTO */

#endif /* MBEDTLS_KEY_EXCHANGE_SOME_PSK_ENABLED */

#if defined(MBEDTLS_PK_C)
unsigned char mbedtls_ssl_sig_from_pk( mbedtls_pk_context *pk );
unsigned char mbedtls_ssl_sig_from_pk_alg( mbedtls_pk_type_t type );
mbedtls_pk_type_t mbedtls_ssl_pk_alg_from_sig( unsigned char sig );
#endif

mbedtls_md_type_t mbedtls_ssl_md_alg_from_hash( unsigned char hash );
unsigned char mbedtls_ssl_hash_from_md_alg( int md );

#if defined(MBEDTLS_SSL_PROTO_TLS1_2)
int mbedtls_ssl_set_calc_verify_md( mbedtls_ssl_context *ssl, int md );
#endif

int mbedtls_ssl_check_curve_tls_id( const mbedtls_ssl_context *ssl, uint16_t tls_id );
#if defined(MBEDTLS_ECP_C)
int mbedtls_ssl_check_curve( const mbedtls_ssl_context *ssl, mbedtls_ecp_group_id grp_id );
#endif

#if defined(MBEDTLS_SSL_DTLS_SRTP)
static inline mbedtls_ssl_srtp_profile mbedtls_ssl_check_srtp_profile_value
                                                    ( const uint16_t srtp_profile_value )
{
    switch( srtp_profile_value )
    {
        case MBEDTLS_TLS_SRTP_AES128_CM_HMAC_SHA1_80:
        case MBEDTLS_TLS_SRTP_AES128_CM_HMAC_SHA1_32:
        case MBEDTLS_TLS_SRTP_NULL_HMAC_SHA1_80:
        case MBEDTLS_TLS_SRTP_NULL_HMAC_SHA1_32:
            return srtp_profile_value;
        default: break;
    }
    return( MBEDTLS_TLS_SRTP_UNSET );
}
#endif

#if defined(MBEDTLS_X509_CRT_PARSE_C)
static inline mbedtls_pk_context *mbedtls_ssl_own_key( mbedtls_ssl_context *ssl )
{
    mbedtls_ssl_key_cert *key_cert;

    if( ssl->handshake != NULL && ssl->handshake->key_cert != NULL )
        key_cert = ssl->handshake->key_cert;
    else
        key_cert = ssl->conf->key_cert;

    return( key_cert == NULL ? NULL : key_cert->key );
}

static inline mbedtls_x509_crt *mbedtls_ssl_own_cert( mbedtls_ssl_context *ssl )
{
    mbedtls_ssl_key_cert *key_cert;

    if( ssl->handshake != NULL && ssl->handshake->key_cert != NULL )
        key_cert = ssl->handshake->key_cert;
    else
        key_cert = ssl->conf->key_cert;

    return( key_cert == NULL ? NULL : key_cert->cert );
}

/*
 * Check usage of a certificate wrt extensions:
 * keyUsage, extendedKeyUsage (later), and nSCertType (later).
 *
 * Warning: cert_endpoint is the endpoint of the cert (ie, of our peer when we
 * check a cert we received from them)!
 *
 * Return 0 if everything is OK, -1 if not.
 */
int mbedtls_ssl_check_cert_usage( const mbedtls_x509_crt *cert,
                          const mbedtls_ssl_ciphersuite_t *ciphersuite,
                          int cert_endpoint,
                          uint32_t *flags );
#endif /* MBEDTLS_X509_CRT_PARSE_C */

void mbedtls_ssl_write_version( unsigned char version[2], int transport,
                                mbedtls_ssl_protocol_version tls_version );
uint16_t mbedtls_ssl_read_version( const unsigned char version[2],
                                   int transport );

static inline size_t mbedtls_ssl_in_hdr_len( const mbedtls_ssl_context *ssl )
{
#if !defined(MBEDTLS_SSL_PROTO_DTLS)
    ((void) ssl);
#endif

#if defined(MBEDTLS_SSL_PROTO_DTLS)
    if( ssl->conf->transport == MBEDTLS_SSL_TRANSPORT_DATAGRAM )
    {
        return( 13 );
    }
    else
#endif /* MBEDTLS_SSL_PROTO_DTLS */
    {
        return( 5 );
    }
}

static inline size_t mbedtls_ssl_out_hdr_len( const mbedtls_ssl_context *ssl )
{
    return( (size_t) ( ssl->out_iv - ssl->out_hdr ) );
}

static inline size_t mbedtls_ssl_hs_hdr_len( const mbedtls_ssl_context *ssl )
{
#if defined(MBEDTLS_SSL_PROTO_DTLS)
    if( ssl->conf->transport == MBEDTLS_SSL_TRANSPORT_DATAGRAM )
        return( 12 );
#else
    ((void) ssl);
#endif
    return( 4 );
}

#if defined(MBEDTLS_SSL_PROTO_DTLS)
void mbedtls_ssl_send_flight_completed( mbedtls_ssl_context *ssl );
void mbedtls_ssl_recv_flight_completed( mbedtls_ssl_context *ssl );
int mbedtls_ssl_resend( mbedtls_ssl_context *ssl );
int mbedtls_ssl_flight_transmit( mbedtls_ssl_context *ssl );
#endif

/* Visible for testing purposes only */
#if defined(MBEDTLS_SSL_DTLS_ANTI_REPLAY)
int mbedtls_ssl_dtls_replay_check( mbedtls_ssl_context const *ssl );
void mbedtls_ssl_dtls_replay_update( mbedtls_ssl_context *ssl );
#endif

int mbedtls_ssl_session_copy( mbedtls_ssl_session *dst,
                              const mbedtls_ssl_session *src );

#if defined(MBEDTLS_SSL_PROTO_TLS1_2)
/* The hash buffer must have at least MBEDTLS_MD_MAX_SIZE bytes of length. */
int mbedtls_ssl_get_key_exchange_md_tls1_2( mbedtls_ssl_context *ssl,
                                            unsigned char *hash, size_t *hashlen,
                                            unsigned char *data, size_t data_len,
                                            mbedtls_md_type_t md_alg );
#endif /* MBEDTLS_SSL_PROTO_TLS1_2 */

#ifdef __cplusplus
}
#endif

void mbedtls_ssl_transform_init( mbedtls_ssl_transform *transform );
int mbedtls_ssl_encrypt_buf( mbedtls_ssl_context *ssl,
                             mbedtls_ssl_transform *transform,
                             mbedtls_record *rec,
                             int (*f_rng)(void *, unsigned char *, size_t),
                             void *p_rng );
int mbedtls_ssl_decrypt_buf( mbedtls_ssl_context const *ssl,
                             mbedtls_ssl_transform *transform,
                             mbedtls_record *rec );

/* Length of the "epoch" field in the record header */
static inline size_t mbedtls_ssl_ep_len( const mbedtls_ssl_context *ssl )
{
#if defined(MBEDTLS_SSL_PROTO_DTLS)
    if( ssl->conf->transport == MBEDTLS_SSL_TRANSPORT_DATAGRAM )
        return( 2 );
#else
    ((void) ssl);
#endif
    return( 0 );
}

#if defined(MBEDTLS_SSL_PROTO_DTLS)
int mbedtls_ssl_resend_hello_request( mbedtls_ssl_context *ssl );
#endif /* MBEDTLS_SSL_PROTO_DTLS */

void mbedtls_ssl_set_timer( mbedtls_ssl_context *ssl, uint32_t millisecs );
int mbedtls_ssl_check_timer( mbedtls_ssl_context *ssl );

void mbedtls_ssl_reset_in_out_pointers( mbedtls_ssl_context *ssl );
void mbedtls_ssl_update_out_pointers( mbedtls_ssl_context *ssl,
                              mbedtls_ssl_transform *transform );
void mbedtls_ssl_update_in_pointers( mbedtls_ssl_context *ssl );

int mbedtls_ssl_session_reset_int( mbedtls_ssl_context *ssl, int partial );
void mbedtls_ssl_session_reset_msg_layer( mbedtls_ssl_context *ssl,
                                          int partial );

/*
 * Send pending alert
 */
int mbedtls_ssl_handle_pending_alert( mbedtls_ssl_context *ssl );

/*
 * Set pending fatal alert flag.
 */
void mbedtls_ssl_pend_fatal_alert( mbedtls_ssl_context *ssl,
                                   unsigned char alert_type,
                                   int alert_reason );

/* Alias of mbedtls_ssl_pend_fatal_alert */
#define MBEDTLS_SSL_PEND_FATAL_ALERT( type, user_return_value )         \
            mbedtls_ssl_pend_fatal_alert( ssl, type, user_return_value )

#if defined(MBEDTLS_SSL_DTLS_ANTI_REPLAY)
void mbedtls_ssl_dtls_replay_reset( mbedtls_ssl_context *ssl );
#endif

void mbedtls_ssl_handshake_wrapup_free_hs_transform( mbedtls_ssl_context *ssl );

#if defined(MBEDTLS_SSL_RENEGOTIATION)
int mbedtls_ssl_start_renegotiation( mbedtls_ssl_context *ssl );
#endif /* MBEDTLS_SSL_RENEGOTIATION */

#if defined(MBEDTLS_SSL_PROTO_DTLS)
size_t mbedtls_ssl_get_current_mtu( const mbedtls_ssl_context *ssl );
void mbedtls_ssl_buffering_free( mbedtls_ssl_context *ssl );
void mbedtls_ssl_flight_free( mbedtls_ssl_flight_item *flight );
#endif /* MBEDTLS_SSL_PROTO_DTLS */

/**
 * ssl utils functions for checking configuration.
 */

#if defined(MBEDTLS_SSL_PROTO_TLS1_3)
static inline int mbedtls_ssl_conf_is_tls13_only( const mbedtls_ssl_config *conf )
{
    return( conf->min_tls_version == MBEDTLS_SSL_VERSION_TLS1_3 &&
            conf->max_tls_version == MBEDTLS_SSL_VERSION_TLS1_3 );
}

#endif /* MBEDTLS_SSL_PROTO_TLS1_3 */

#if defined(MBEDTLS_SSL_PROTO_TLS1_2)
static inline int mbedtls_ssl_conf_is_tls12_only( const mbedtls_ssl_config *conf )
{
    return( conf->min_tls_version == MBEDTLS_SSL_VERSION_TLS1_2 &&
            conf->max_tls_version == MBEDTLS_SSL_VERSION_TLS1_2 );
}

#endif /* MBEDTLS_SSL_PROTO_TLS1_2 */

static inline int mbedtls_ssl_conf_is_tls13_enabled( const mbedtls_ssl_config *conf )
{
#if defined(MBEDTLS_SSL_PROTO_TLS1_3)
    return( conf->min_tls_version <= MBEDTLS_SSL_VERSION_TLS1_3 &&
            conf->max_tls_version >= MBEDTLS_SSL_VERSION_TLS1_3 );
#else
    ((void) conf);
    return( 0 );
#endif
}

static inline int mbedtls_ssl_conf_is_tls12_enabled( const mbedtls_ssl_config *conf )
{
#if defined(MBEDTLS_SSL_PROTO_TLS1_2)
    return( conf->min_tls_version <= MBEDTLS_SSL_VERSION_TLS1_2 &&
            conf->max_tls_version >= MBEDTLS_SSL_VERSION_TLS1_2 );
#else
    ((void) conf);
    return( 0 );
#endif
}

#if defined(MBEDTLS_SSL_PROTO_TLS1_2) && defined(MBEDTLS_SSL_PROTO_TLS1_3)
static inline int mbedtls_ssl_conf_is_hybrid_tls12_tls13( const mbedtls_ssl_config *conf )
{
    return( conf->min_tls_version == MBEDTLS_SSL_VERSION_TLS1_2 &&
            conf->max_tls_version == MBEDTLS_SSL_VERSION_TLS1_3 );
}
#endif /* MBEDTLS_SSL_PROTO_TLS1_2 && MBEDTLS_SSL_PROTO_TLS1_3 */

#if defined(MBEDTLS_SSL_PROTO_TLS1_3)
extern const uint8_t mbedtls_ssl_tls13_hello_retry_request_magic[
                        MBEDTLS_SERVER_HELLO_RANDOM_LEN ];
int mbedtls_ssl_tls13_process_finished_message( mbedtls_ssl_context *ssl );
int mbedtls_ssl_tls13_write_finished_message( mbedtls_ssl_context *ssl );
void mbedtls_ssl_tls13_handshake_wrapup( mbedtls_ssl_context *ssl );

/**
 * \brief Given an SSL context and its associated configuration, write the TLS
 *        1.3 specific extensions of the ClientHello message.
 *
 * \param[in]   ssl     SSL context
 * \param[in]   buf     Base address of the buffer where to write the extensions
 * \param[in]   end     End address of the buffer where to write the extensions
 * \param[out]  out_len Length of the data written into the buffer \p buf
 */
int mbedtls_ssl_tls13_write_client_hello_exts( mbedtls_ssl_context *ssl,
                                               unsigned char *buf,
                                               unsigned char *end,
                                               size_t *out_len );

/**
 * \brief           TLS 1.3 client side state machine entry
 *
 * \param ssl       SSL context
 */
int mbedtls_ssl_tls13_handshake_client_step( mbedtls_ssl_context *ssl );

/**
 * \brief           TLS 1.3 server side state machine entry
 *
 * \param ssl       SSL context
 */
int mbedtls_ssl_tls13_handshake_server_step( mbedtls_ssl_context *ssl );


/*
 * Helper functions around key exchange modes.
 */
static inline unsigned mbedtls_ssl_conf_tls13_check_kex_modes( mbedtls_ssl_context *ssl,
                                                               int kex_mode_mask )
{
    return( ( ssl->conf->tls13_kex_modes & kex_mode_mask ) != 0 );
}

static inline int mbedtls_ssl_conf_tls13_psk_enabled( mbedtls_ssl_context *ssl )
{
    return( mbedtls_ssl_conf_tls13_check_kex_modes( ssl,
                   MBEDTLS_SSL_TLS1_3_KEY_EXCHANGE_MODE_PSK ) );
}

static inline int mbedtls_ssl_conf_tls13_psk_ephemeral_enabled( mbedtls_ssl_context *ssl )
{
    return( mbedtls_ssl_conf_tls13_check_kex_modes( ssl,
                   MBEDTLS_SSL_TLS1_3_KEY_EXCHANGE_MODE_PSK_EPHEMERAL ) );
}

static inline int mbedtls_ssl_conf_tls13_ephemeral_enabled( mbedtls_ssl_context *ssl )
{
    return( mbedtls_ssl_conf_tls13_check_kex_modes( ssl,
                   MBEDTLS_SSL_TLS1_3_KEY_EXCHANGE_MODE_EPHEMERAL ) );
}

static inline int mbedtls_ssl_conf_tls13_some_ephemeral_enabled( mbedtls_ssl_context *ssl )
{
    return( mbedtls_ssl_conf_tls13_check_kex_modes( ssl,
                   MBEDTLS_SSL_TLS1_3_KEY_EXCHANGE_MODE_EPHEMERAL_ALL ) );
}

static inline int mbedtls_ssl_conf_tls13_some_psk_enabled( mbedtls_ssl_context *ssl )
{
    return( mbedtls_ssl_conf_tls13_check_kex_modes( ssl,
                   MBEDTLS_SSL_TLS1_3_KEY_EXCHANGE_MODE_PSK_ALL ) );
}

<<<<<<< HEAD
/**
 * Given a list of key exchange modes, check if at least one of them is
 * supported.
 *
 * \param[in] ssl  SSL context
 * \param kex_modes_mask  Mask of the key exchange modes to check
 *
 * \return 0 if at least one of the key exchange modes is supported,
 *         !=0 otherwise.
 */
static inline unsigned mbedtls_ssl_tls1_3_check_kex_modes( mbedtls_ssl_context *ssl,
                                                           int kex_modes_mask )
{
    return( ( ssl->handshake->tls1_3_kex_modes & kex_modes_mask ) == 0 );
}

static inline int mbedtls_ssl_tls1_3_psk_enabled( mbedtls_ssl_context *ssl )
{
    return( ! mbedtls_ssl_tls1_3_check_kex_modes( ssl,
                   MBEDTLS_SSL_TLS13_KEY_EXCHANGE_MODE_PSK ) );
}

static inline int mbedtls_ssl_tls1_3_psk_ephemeral_enabled(
                                                    mbedtls_ssl_context *ssl )
{
    return( ! mbedtls_ssl_tls1_3_check_kex_modes( ssl,
                   MBEDTLS_SSL_TLS13_KEY_EXCHANGE_MODE_PSK_EPHEMERAL ) );
}

static inline int mbedtls_ssl_tls1_3_ephemeral_enabled( mbedtls_ssl_context *ssl )
{
    return( ! mbedtls_ssl_tls1_3_check_kex_modes( ssl,
                   MBEDTLS_SSL_TLS13_KEY_EXCHANGE_MODE_EPHEMERAL ) );
}

static inline int mbedtls_ssl_tls1_3_some_ephemeral_enabled( mbedtls_ssl_context *ssl )
{
    return( ! mbedtls_ssl_tls1_3_check_kex_modes( ssl,
                   MBEDTLS_SSL_TLS13_KEY_EXCHANGE_MODE_EPHEMERAL_ALL ) );
}

static inline int mbedtls_ssl_tls1_3_some_psk_enabled( mbedtls_ssl_context *ssl )
{
    return( ! mbedtls_ssl_tls1_3_check_kex_modes( ssl,
                   MBEDTLS_SSL_TLS13_KEY_EXCHANGE_MODE_PSK_ALL ) );
}

#endif /* MBEDTLS_SSL_PROTO_TLS1_3_EXPERIMENTAL */

=======
>>>>>>> 826762e3
/**
 * Given a list of key exchange modes, check if at least one of them is
 * supported.
 *
 * \param[in] ssl  SSL context
 * \param kex_modes_mask  Mask of the key exchange modes to check
 *
 * \return 0 if at least one of the key exchange modes is supported,
 *         !=0 otherwise.
 */
static inline unsigned mbedtls_ssl_tls13_check_kex_modes( mbedtls_ssl_context *ssl,
                                                          int kex_modes_mask )
{
    return( ( ssl->handshake->tls13_kex_modes & kex_modes_mask ) == 0 );
}

static inline int mbedtls_ssl_tls13_psk_enabled( mbedtls_ssl_context *ssl )
{
    return( ! mbedtls_ssl_tls13_check_kex_modes( ssl,
                   MBEDTLS_SSL_TLS1_3_KEY_EXCHANGE_MODE_PSK ) );
}

static inline int mbedtls_ssl_tls13_psk_ephemeral_enabled(
                                                    mbedtls_ssl_context *ssl )
{
    return( ! mbedtls_ssl_tls13_check_kex_modes( ssl,
                   MBEDTLS_SSL_TLS1_3_KEY_EXCHANGE_MODE_PSK_EPHEMERAL ) );
}

static inline int mbedtls_ssl_tls13_ephemeral_enabled( mbedtls_ssl_context *ssl )
{
    return( ! mbedtls_ssl_tls13_check_kex_modes( ssl,
                   MBEDTLS_SSL_TLS1_3_KEY_EXCHANGE_MODE_EPHEMERAL ) );
}

static inline int mbedtls_ssl_tls13_some_ephemeral_enabled( mbedtls_ssl_context *ssl )
{
    return( ! mbedtls_ssl_tls13_check_kex_modes( ssl,
                   MBEDTLS_SSL_TLS1_3_KEY_EXCHANGE_MODE_EPHEMERAL_ALL ) );
}

static inline int mbedtls_ssl_tls13_some_psk_enabled( mbedtls_ssl_context *ssl )
{
    return( ! mbedtls_ssl_tls13_check_kex_modes( ssl,
                   MBEDTLS_SSL_TLS1_3_KEY_EXCHANGE_MODE_PSK_ALL ) );
}

/*
 * Fetch TLS 1.3 handshake message header
 */
int mbedtls_ssl_tls13_fetch_handshake_msg( mbedtls_ssl_context *ssl,
                                           unsigned hs_type,
                                           unsigned char **buf,
                                           size_t *buf_len );

/*
 * Handler of TLS 1.3 server certificate message
 */
int mbedtls_ssl_tls13_process_certificate( mbedtls_ssl_context *ssl );

#if defined(MBEDTLS_KEY_EXCHANGE_WITH_CERT_ENABLED)
/*
 * Handler of TLS 1.3 write Certificate message
 */
int mbedtls_ssl_tls13_write_certificate( mbedtls_ssl_context *ssl );

/*
 * Handler of TLS 1.3 write Certificate Verify message
 */
int mbedtls_ssl_tls13_write_certificate_verify( mbedtls_ssl_context *ssl );

#endif /* MBEDTLS_KEY_EXCHANGE_WITH_CERT_ENABLED */

/*
 * Generic handler of Certificate Verify
 */
int mbedtls_ssl_tls13_process_certificate_verify( mbedtls_ssl_context *ssl );

/*
 * Write of dummy-CCS's for middlebox compatibility
 */
int mbedtls_ssl_tls13_write_change_cipher_spec( mbedtls_ssl_context *ssl );

int mbedtls_ssl_reset_transcript_for_hrr( mbedtls_ssl_context *ssl );

#if defined(MBEDTLS_ECDH_C)
int mbedtls_ssl_tls13_generate_and_write_ecdh_key_exchange(
                mbedtls_ssl_context *ssl,
                uint16_t named_group,
                unsigned char *buf,
                unsigned char *end,
                size_t *out_len );
#endif /* MBEDTLS_ECDH_C */


#endif /* MBEDTLS_SSL_PROTO_TLS1_3 */

#if defined(MBEDTLS_KEY_EXCHANGE_WITH_CERT_ENABLED)
/*
 * Parse TLS Signature Algorithm extension
 */
int mbedtls_ssl_parse_sig_alg_ext( mbedtls_ssl_context *ssl,
                                   const unsigned char *buf,
                                   const unsigned char *end );
#endif /* MBEDTLS_KEY_EXCHANGE_WITH_CERT_ENABLED */

/* Get handshake transcript */
int mbedtls_ssl_get_handshake_transcript( mbedtls_ssl_context *ssl,
                                          const mbedtls_md_type_t md,
                                          unsigned char *dst,
                                          size_t dst_len,
                                          size_t *olen );

/*
 * Return supported groups.
 *
 * In future, invocations can be changed to ssl->conf->group_list
 * when mbedtls_ssl_conf_curves() is deleted.
 *
 * ssl->handshake->group_list is either a translation of curve_list to IANA TLS group
 * identifiers when mbedtls_ssl_conf_curves() has been used, or a pointer to
 * ssl->conf->group_list when mbedtls_ssl_conf_groups() has been more recently invoked.
 *
 */
static inline const void *mbedtls_ssl_get_groups( const mbedtls_ssl_context *ssl )
{
    #if defined(MBEDTLS_DEPRECATED_REMOVED) || !defined(MBEDTLS_ECP_C)
    return( ssl->conf->group_list );
    #else
    if( ( ssl->handshake != NULL ) && ( ssl->handshake->group_list != NULL ) )
        return( ssl->handshake->group_list );
    else
        return( ssl->conf->group_list );
    #endif
}

/*
 * Helper functions for NamedGroup.
 */
static inline int mbedtls_ssl_tls12_named_group_is_ecdhe( uint16_t named_group )
{
    /*
     * RFC 8422 section 5.1.1
     */
    return( named_group == MBEDTLS_SSL_IANA_TLS_GROUP_X25519    ||
            named_group == MBEDTLS_SSL_IANA_TLS_GROUP_BP256R1   ||
            named_group == MBEDTLS_SSL_IANA_TLS_GROUP_BP384R1   ||
            named_group == MBEDTLS_SSL_IANA_TLS_GROUP_BP512R1   ||
            named_group == MBEDTLS_SSL_IANA_TLS_GROUP_X448      ||
            /* Below deprecated curves should be removed with notice to users */
            named_group == MBEDTLS_SSL_IANA_TLS_GROUP_SECP192K1 ||
            named_group == MBEDTLS_SSL_IANA_TLS_GROUP_SECP192R1 ||
            named_group == MBEDTLS_SSL_IANA_TLS_GROUP_SECP224K1 ||
            named_group == MBEDTLS_SSL_IANA_TLS_GROUP_SECP224R1 ||
            named_group == MBEDTLS_SSL_IANA_TLS_GROUP_SECP256K1 ||
            named_group == MBEDTLS_SSL_IANA_TLS_GROUP_SECP256R1 ||
            named_group == MBEDTLS_SSL_IANA_TLS_GROUP_SECP384R1 ||
            named_group == MBEDTLS_SSL_IANA_TLS_GROUP_SECP521R1 );
}

static inline int mbedtls_ssl_tls13_named_group_is_ecdhe( uint16_t named_group )
{
    return( named_group == MBEDTLS_SSL_IANA_TLS_GROUP_X25519    ||
            named_group == MBEDTLS_SSL_IANA_TLS_GROUP_SECP256R1 ||
            named_group == MBEDTLS_SSL_IANA_TLS_GROUP_SECP384R1 ||
            named_group == MBEDTLS_SSL_IANA_TLS_GROUP_SECP521R1 ||
            named_group == MBEDTLS_SSL_IANA_TLS_GROUP_X448 );
}

static inline int mbedtls_ssl_tls13_named_group_is_dhe( uint16_t named_group )
{
    return( named_group >= MBEDTLS_SSL_IANA_TLS_GROUP_FFDHE2048 &&
            named_group <= MBEDTLS_SSL_IANA_TLS_GROUP_FFDHE8192 );
}

static inline int mbedtls_ssl_named_group_is_offered(
                        const mbedtls_ssl_context *ssl, uint16_t named_group )
{
    const uint16_t *group_list = mbedtls_ssl_get_groups( ssl );

    if( group_list == NULL )
        return( 0 );

    for( ; *group_list != 0; group_list++ )
    {
        if( *group_list == named_group )
            return( 1 );
    }

    return( 0 );
}

static inline int mbedtls_ssl_named_group_is_supported( uint16_t named_group )
{
#if defined(MBEDTLS_ECDH_C)
    if( mbedtls_ssl_tls13_named_group_is_ecdhe( named_group ) )
    {
        const mbedtls_ecp_curve_info *curve_info =
            mbedtls_ecp_curve_info_from_tls_id( named_group );
        if( curve_info != NULL )
            return( 1 );
    }
#else
    ((void) named_group);
#endif /* MBEDTLS_ECDH_C */
    return( 0 );
}

/*
 * Return supported signature algorithms.
 *
 * In future, invocations can be changed to ssl->conf->sig_algs when
 * mbedtls_ssl_conf_sig_hashes() is deleted.
 *
 * ssl->handshake->sig_algs is either a translation of sig_hashes to IANA TLS
 * signature algorithm identifiers when mbedtls_ssl_conf_sig_hashes() has been
 * used, or a pointer to ssl->conf->sig_algs when mbedtls_ssl_conf_sig_algs() has
 * been more recently invoked.
 *
 */
static inline const void *mbedtls_ssl_get_sig_algs(
                                                const mbedtls_ssl_context *ssl )
{
#if defined(MBEDTLS_KEY_EXCHANGE_WITH_CERT_ENABLED)

#if !defined(MBEDTLS_DEPRECATED_REMOVED)
    if( ssl->handshake != NULL &&
        ssl->handshake->sig_algs_heap_allocated == 1 &&
        ssl->handshake->sig_algs != NULL )
    {
        return( ssl->handshake->sig_algs );
    }
#endif
    return( ssl->conf->sig_algs );

#else /* MBEDTLS_KEY_EXCHANGE_WITH_CERT_ENABLED */

    ((void) ssl);
    return( NULL );
#endif /* MBEDTLS_KEY_EXCHANGE_WITH_CERT_ENABLED */
}


#if defined(MBEDTLS_KEY_EXCHANGE_WITH_CERT_ENABLED)

#if defined(MBEDTLS_SSL_PROTO_TLS1_3)
static inline int mbedtls_ssl_sig_alg_is_received( const mbedtls_ssl_context *ssl,
                                                   uint16_t own_sig_alg )
{
    const uint16_t *sig_alg = ssl->handshake->received_sig_algs;
    if( sig_alg == NULL )
        return( 0 );

    for( ; *sig_alg != MBEDTLS_TLS_SIG_NONE; sig_alg++ )
    {
        if( *sig_alg == own_sig_alg )
            return( 1 );
    }
    return( 0 );
}
#endif /* MBEDTLS_SSL_PROTO_TLS1_3 */

static inline int mbedtls_ssl_sig_alg_is_offered( const mbedtls_ssl_context *ssl,
                                                  uint16_t proposed_sig_alg )
{
    const uint16_t *sig_alg = mbedtls_ssl_get_sig_algs( ssl );
    if( sig_alg == NULL )
        return( 0 );

    for( ; *sig_alg != MBEDTLS_TLS_SIG_NONE; sig_alg++ )
    {
        if( *sig_alg == proposed_sig_alg )
            return( 1 );
    }
    return( 0 );
}

static inline int mbedtls_ssl_tls13_get_pk_type_and_md_alg_from_sig_alg(
    uint16_t sig_alg, mbedtls_pk_type_t *pk_type, mbedtls_md_type_t *md_alg )
{
    *pk_type = mbedtls_ssl_pk_alg_from_sig( sig_alg & 0xff );
    *md_alg = mbedtls_ssl_md_alg_from_hash( ( sig_alg >> 8 ) & 0xff );

    if( *pk_type != MBEDTLS_PK_NONE && *md_alg != MBEDTLS_MD_NONE )
        return( 0 );

    switch( sig_alg )
    {
#if defined(MBEDTLS_PKCS1_V21)
#if defined(MBEDTLS_SHA256_C)
        case MBEDTLS_TLS1_3_SIG_RSA_PSS_RSAE_SHA256:
            *md_alg = MBEDTLS_MD_SHA256;
            *pk_type = MBEDTLS_PK_RSASSA_PSS;
            break;
#endif /* MBEDTLS_SHA256_C  */
#if defined(MBEDTLS_SHA384_C)
        case MBEDTLS_TLS1_3_SIG_RSA_PSS_RSAE_SHA384:
            *md_alg = MBEDTLS_MD_SHA384;
            *pk_type = MBEDTLS_PK_RSASSA_PSS;
            break;
#endif /* MBEDTLS_SHA384_C */
#if defined(MBEDTLS_SHA512_C)
        case MBEDTLS_TLS1_3_SIG_RSA_PSS_RSAE_SHA512:
            *md_alg = MBEDTLS_MD_SHA512;
            *pk_type = MBEDTLS_PK_RSASSA_PSS;
            break;
#endif /* MBEDTLS_SHA512_C */
#endif /* MBEDTLS_PKCS1_V21 */
            default:
                return( MBEDTLS_ERR_SSL_FEATURE_UNAVAILABLE );
        }
        return( 0 );
}

#if defined(MBEDTLS_SSL_PROTO_TLS1_3)
static inline int mbedtls_ssl_tls13_sig_alg_for_cert_verify_is_supported(
                                                    const uint16_t sig_alg )
{
    switch( sig_alg )
    {
#if defined(MBEDTLS_ECDSA_C)
#if defined(MBEDTLS_SHA256_C) && defined(MBEDTLS_ECP_DP_SECP256R1_ENABLED)
        case MBEDTLS_TLS1_3_SIG_ECDSA_SECP256R1_SHA256:
            break;
#endif /* MBEDTLS_SHA256_C && MBEDTLS_ECP_DP_SECP256R1_ENABLED */
#if defined(MBEDTLS_SHA384_C) && defined(MBEDTLS_ECP_DP_SECP384R1_ENABLED)
        case MBEDTLS_TLS1_3_SIG_ECDSA_SECP384R1_SHA384:
            break;
#endif /* MBEDTLS_SHA384_C && MBEDTLS_ECP_DP_SECP384R1_ENABLED */
#if defined(MBEDTLS_SHA512_C) && defined(MBEDTLS_ECP_DP_SECP521R1_ENABLED)
        case MBEDTLS_TLS1_3_SIG_ECDSA_SECP521R1_SHA512:
            break;
#endif /* MBEDTLS_SHA512_C && MBEDTLS_ECP_DP_SECP521R1_ENABLED */
#endif /* MBEDTLS_ECDSA_C */

#if defined(MBEDTLS_PKCS1_V21)
#if defined(MBEDTLS_SHA256_C)
        case MBEDTLS_TLS1_3_SIG_RSA_PSS_RSAE_SHA256:
            break;
#endif /* MBEDTLS_SHA256_C  */
#if defined(MBEDTLS_SHA384_C)
        case MBEDTLS_TLS1_3_SIG_RSA_PSS_RSAE_SHA384:
            break;
#endif /* MBEDTLS_SHA384_C */
#if defined(MBEDTLS_SHA512_C)
        case MBEDTLS_TLS1_3_SIG_RSA_PSS_RSAE_SHA512:
            break;
#endif /* MBEDTLS_SHA512_C */
#endif /* MBEDTLS_PKCS1_V21 */
        default:
            return( 0 );
    }
    return( 1 );

}

static inline int mbedtls_ssl_tls13_sig_alg_is_supported(
                                                    const uint16_t sig_alg )
{
    switch( sig_alg )
    {
#if defined(MBEDTLS_PKCS1_V15)
#if defined(MBEDTLS_SHA256_C)
        case MBEDTLS_TLS1_3_SIG_RSA_PKCS1_SHA256:
            break;
#endif /* MBEDTLS_SHA256_C */
#if defined(MBEDTLS_SHA384_C)
        case MBEDTLS_TLS1_3_SIG_RSA_PKCS1_SHA384:
            break;
#endif /* MBEDTLS_SHA384_C */
#if defined(MBEDTLS_SHA512_C)
        case MBEDTLS_TLS1_3_SIG_RSA_PKCS1_SHA512:
            break;
#endif /* MBEDTLS_SHA512_C */
#endif /* MBEDTLS_PKCS1_V15 */
        default:
            return( mbedtls_ssl_tls13_sig_alg_for_cert_verify_is_supported(
                                                                    sig_alg ) );
    }
    return( 1 );
}

#endif /* MBEDTLS_SSL_PROTO_TLS1_3 */

#if defined(MBEDTLS_SSL_PROTO_TLS1_2)
static inline int mbedtls_ssl_tls12_sig_alg_is_supported(
                                                    const uint16_t sig_alg )
{
    /* High byte is hash */
    unsigned char hash = MBEDTLS_BYTE_1( sig_alg );
    unsigned char sig = MBEDTLS_BYTE_0( sig_alg );

    switch( hash )
    {
#if defined(MBEDTLS_MD5_C)
        case MBEDTLS_SSL_HASH_MD5:
            break;
#endif

#if defined(MBEDTLS_SHA1_C)
        case MBEDTLS_SSL_HASH_SHA1:
            break;
#endif

#if defined(MBEDTLS_SHA224_C)
        case MBEDTLS_SSL_HASH_SHA224:
            break;
#endif

#if defined(MBEDTLS_SHA256_C)
        case MBEDTLS_SSL_HASH_SHA256:
            break;
#endif

#if defined(MBEDTLS_SHA384_C)
        case MBEDTLS_SSL_HASH_SHA384:
            break;
#endif

#if defined(MBEDTLS_SHA512_C)
        case MBEDTLS_SSL_HASH_SHA512:
            break;
#endif

        default:
            return( 0 );
    }

    switch( sig )
    {
#if defined(MBEDTLS_RSA_C)
        case MBEDTLS_SSL_SIG_RSA:
            break;
#endif

#if defined(MBEDTLS_ECDSA_C)
        case MBEDTLS_SSL_SIG_ECDSA:
            break;
#endif

    default:
        return( 0 );
    }

    return( 1 );
}
#endif /* MBEDTLS_SSL_PROTO_TLS1_2 */

static inline int mbedtls_ssl_sig_alg_is_supported(
                                                const mbedtls_ssl_context *ssl,
                                                const uint16_t sig_alg )
{

#if defined(MBEDTLS_SSL_PROTO_TLS1_2)
    if( ssl->tls_version == MBEDTLS_SSL_VERSION_TLS1_2 )
    {
        return( mbedtls_ssl_tls12_sig_alg_is_supported( sig_alg ) );
    }
#endif /* MBEDTLS_SSL_PROTO_TLS1_2 */

#if defined(MBEDTLS_SSL_PROTO_TLS1_3)
    if( ssl->tls_version == MBEDTLS_SSL_VERSION_TLS1_3 )
    {
       return( mbedtls_ssl_tls13_sig_alg_is_supported( sig_alg ) );
    }
#endif /* MBEDTLS_SSL_PROTO_TLS1_3 */
    ((void) ssl);
    ((void) sig_alg);
    return( 0 );
}

#if defined(MBEDTLS_SSL_PROTO_TLS1_3)

int mbedtls_ssl_tls13_check_sig_alg_cert_key_match( uint16_t sig_alg,
                                                    mbedtls_pk_context *key );

#endif /* MBEDTLS_SSL_PROTO_TLS1_3 */

#endif /* MBEDTLS_KEY_EXCHANGE_WITH_CERT_ENABLED */

#if defined(MBEDTLS_USE_PSA_CRYPTO) || defined(MBEDTLS_SSL_PROTO_TLS1_3)
/* Corresponding PSA algorithm for MBEDTLS_CIPHER_NULL.
 * Same value is used for PSA_ALG_CATEGORY_CIPHER, hence it is
 * guaranteed to not be a valid PSA algorithm identifier.
 */
#define MBEDTLS_SSL_NULL_CIPHER 0x04000000

/**
 * \brief       Translate mbedtls cipher type/taglen pair to psa:
 *              algorithm, key type and key size.
 *
 * \param  mbedtls_cipher_type [in] given mbedtls cipher type
 * \param  taglen              [in] given tag length
 *                                  0 - default tag length
 * \param  alg                 [out] corresponding PSA alg
 *                                   There is no corresponding PSA
 *                                   alg for MBEDTLS_CIPHER_NULL, so
 *                                   in this case MBEDTLS_SSL_NULL_CIPHER
 *                                   is returned via this parameter
 * \param  key_type            [out] corresponding PSA key type
 * \param  key_size            [out] corresponding PSA key size
 *
 * \return                     PSA_SUCCESS on success or PSA_ERROR_NOT_SUPPORTED if
 *                             conversion is not supported.
 */
psa_status_t mbedtls_ssl_cipher_to_psa( mbedtls_cipher_type_t mbedtls_cipher_type,
                                    size_t taglen,
                                    psa_algorithm_t *alg,
                                    psa_key_type_t *key_type,
                                    size_t *key_size );

/**
 * \brief       Convert given PSA status to mbedtls error code.
 *
 * \param  status      [in] given PSA status
 *
 * \return             corresponding mbedtls error code
 */
static inline int psa_ssl_status_to_mbedtls( psa_status_t status )
{
    switch( status )
    {
        case PSA_SUCCESS:
            return( 0 );
        case PSA_ERROR_INSUFFICIENT_MEMORY:
            return( MBEDTLS_ERR_SSL_ALLOC_FAILED );
        case PSA_ERROR_NOT_SUPPORTED:
            return( MBEDTLS_ERR_SSL_FEATURE_UNAVAILABLE );
        case PSA_ERROR_INVALID_SIGNATURE:
            return( MBEDTLS_ERR_SSL_INVALID_MAC );
        case PSA_ERROR_INVALID_ARGUMENT:
            return( MBEDTLS_ERR_SSL_BAD_INPUT_DATA );
        case PSA_ERROR_BAD_STATE:
            return( MBEDTLS_ERR_SSL_INTERNAL_ERROR );
        case PSA_ERROR_BUFFER_TOO_SMALL:
            return( MBEDTLS_ERR_SSL_BUFFER_TOO_SMALL );
        default:
            return( MBEDTLS_ERR_PLATFORM_HW_ACCEL_FAILED );
    }
}
#endif /* MBEDTLS_USE_PSA_CRYPTO || MBEDTLS_SSL_PROTO_TLS1_3 */

/**
 * \brief       TLS record protection modes
 */
typedef enum {
    MBEDTLS_SSL_MODE_STREAM = 0,
    MBEDTLS_SSL_MODE_CBC,
    MBEDTLS_SSL_MODE_CBC_ETM,
    MBEDTLS_SSL_MODE_AEAD
} mbedtls_ssl_mode_t;

mbedtls_ssl_mode_t mbedtls_ssl_get_mode_from_transform(
        const mbedtls_ssl_transform *transform );

#if defined(MBEDTLS_SSL_SOME_SUITES_USE_CBC_ETM)
mbedtls_ssl_mode_t mbedtls_ssl_get_mode_from_ciphersuite(
        int encrypt_then_mac,
        const mbedtls_ssl_ciphersuite_t *suite );
#else
mbedtls_ssl_mode_t mbedtls_ssl_get_mode_from_ciphersuite(
        const mbedtls_ssl_ciphersuite_t *suite );
#endif /* MBEDTLS_SSL_SOME_SUITES_USE_CBC_ETM */

#if defined(MBEDTLS_ECDH_C)

int mbedtls_ssl_tls13_read_public_ecdhe_share( mbedtls_ssl_context *ssl,
                                               const unsigned char *buf,
                                               size_t buf_len );

#endif /* MBEDTLS_ECDH_C */

static inline int mbedtls_ssl_tls13_cipher_suite_is_offered(
        mbedtls_ssl_context *ssl, int cipher_suite )
{
    const int *ciphersuite_list = ssl->conf->ciphersuite_list;

    /* Check whether we have offered this ciphersuite */
    for ( size_t i = 0; ciphersuite_list[i] != 0; i++ )
    {
        if( ciphersuite_list[i] == cipher_suite )
        {
            return( 1 );
        }
    }
    return( 0 );
}

/**
 * \brief Validate cipher suite against config in SSL context.
 *
 * \param ssl              SSL context
 * \param suite_info       Cipher suite to validate
 * \param min_tls_version  Minimal TLS version to accept a cipher suite
 * \param max_tls_version  Maximal TLS version to accept a cipher suite
 *
 * \return 0 if valid, negative value otherwise.
 */
int mbedtls_ssl_validate_ciphersuite(
    const mbedtls_ssl_context *ssl,
    const mbedtls_ssl_ciphersuite_t *suite_info,
    mbedtls_ssl_protocol_version min_tls_version,
    mbedtls_ssl_protocol_version max_tls_version );

int mbedtls_ssl_write_sig_alg_ext( mbedtls_ssl_context *ssl, unsigned char *buf,
                                   const unsigned char *end, size_t *out_len );

#if defined(MBEDTLS_SSL_SERVER_NAME_INDICATION)
int mbedtls_ssl_parse_server_name_ext( mbedtls_ssl_context *ssl,
                                       const unsigned char *buf,
                                       const unsigned char *end );
#endif /* MBEDTLS_SSL_SERVER_NAME_INDICATION */

#if defined(MBEDTLS_SSL_ALPN)
int mbedtls_ssl_parse_alpn_ext( mbedtls_ssl_context *ssl,
                                const unsigned char *buf,
                                const unsigned char *end );


int mbedtls_ssl_write_alpn_ext( mbedtls_ssl_context *ssl,
                                unsigned char *buf,
                                unsigned char *end,
                                size_t *out_len );
#endif /* MBEDTLS_SSL_ALPN */

#endif /* ssl_misc.h */<|MERGE_RESOLUTION|>--- conflicted
+++ resolved
@@ -583,14 +583,9 @@
     /*
      * Handshake specific crypto variables
      */
-<<<<<<< HEAD
-#if defined(MBEDTLS_SSL_PROTO_TLS1_3_EXPERIMENTAL)
-    int tls1_3_kex_modes; /*!< key exchange modes for TLS 1.3 */
-#endif /* MBEDTLS_SSL_PROTO_TLS1_3_EXPERIMENTAL */
-=======
+
 #if defined(MBEDTLS_SSL_PROTO_TLS1_3)
     int tls13_kex_modes; /*!< key exchange modes for TLS 1.3 */
->>>>>>> 826762e3
 
     /** Number of HelloRetryRequest messages received/sent from/to the server. */
     int hello_retry_request_count;
@@ -1705,58 +1700,6 @@
                    MBEDTLS_SSL_TLS1_3_KEY_EXCHANGE_MODE_PSK_ALL ) );
 }
 
-<<<<<<< HEAD
-/**
- * Given a list of key exchange modes, check if at least one of them is
- * supported.
- *
- * \param[in] ssl  SSL context
- * \param kex_modes_mask  Mask of the key exchange modes to check
- *
- * \return 0 if at least one of the key exchange modes is supported,
- *         !=0 otherwise.
- */
-static inline unsigned mbedtls_ssl_tls1_3_check_kex_modes( mbedtls_ssl_context *ssl,
-                                                           int kex_modes_mask )
-{
-    return( ( ssl->handshake->tls1_3_kex_modes & kex_modes_mask ) == 0 );
-}
-
-static inline int mbedtls_ssl_tls1_3_psk_enabled( mbedtls_ssl_context *ssl )
-{
-    return( ! mbedtls_ssl_tls1_3_check_kex_modes( ssl,
-                   MBEDTLS_SSL_TLS13_KEY_EXCHANGE_MODE_PSK ) );
-}
-
-static inline int mbedtls_ssl_tls1_3_psk_ephemeral_enabled(
-                                                    mbedtls_ssl_context *ssl )
-{
-    return( ! mbedtls_ssl_tls1_3_check_kex_modes( ssl,
-                   MBEDTLS_SSL_TLS13_KEY_EXCHANGE_MODE_PSK_EPHEMERAL ) );
-}
-
-static inline int mbedtls_ssl_tls1_3_ephemeral_enabled( mbedtls_ssl_context *ssl )
-{
-    return( ! mbedtls_ssl_tls1_3_check_kex_modes( ssl,
-                   MBEDTLS_SSL_TLS13_KEY_EXCHANGE_MODE_EPHEMERAL ) );
-}
-
-static inline int mbedtls_ssl_tls1_3_some_ephemeral_enabled( mbedtls_ssl_context *ssl )
-{
-    return( ! mbedtls_ssl_tls1_3_check_kex_modes( ssl,
-                   MBEDTLS_SSL_TLS13_KEY_EXCHANGE_MODE_EPHEMERAL_ALL ) );
-}
-
-static inline int mbedtls_ssl_tls1_3_some_psk_enabled( mbedtls_ssl_context *ssl )
-{
-    return( ! mbedtls_ssl_tls1_3_check_kex_modes( ssl,
-                   MBEDTLS_SSL_TLS13_KEY_EXCHANGE_MODE_PSK_ALL ) );
-}
-
-#endif /* MBEDTLS_SSL_PROTO_TLS1_3_EXPERIMENTAL */
-
-=======
->>>>>>> 826762e3
 /**
  * Given a list of key exchange modes, check if at least one of them is
  * supported.
