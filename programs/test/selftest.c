/*
 *  Self-test demonstration program
 *
 *  Copyright The Mbed TLS Contributors
 *  SPDX-License-Identifier: Apache-2.0
 *
 *  Licensed under the Apache License, Version 2.0 (the "License"); you may
 *  not use this file except in compliance with the License.
 *  You may obtain a copy of the License at
 *
 *  http://www.apache.org/licenses/LICENSE-2.0
 *
 *  Unless required by applicable law or agreed to in writing, software
 *  distributed under the License is distributed on an "AS IS" BASIS, WITHOUT
 *  WARRANTIES OR CONDITIONS OF ANY KIND, either express or implied.
 *  See the License for the specific language governing permissions and
 *  limitations under the License.
 */

#define MBEDTLS_ALLOW_PRIVATE_ACCESS

#include "mbedtls/build_info.h"

#include "mbedtls/entropy.h"
#include "mbedtls/hmac_drbg.h"
#include "mbedtls/ctr_drbg.h"
#include "mbedtls/dhm.h"
#include "mbedtls/gcm.h"
#include "mbedtls/ccm.h"
#include "mbedtls/cmac.h"
#include "mbedtls/md5.h"
#include "mbedtls/ripemd160.h"
#include "mbedtls/sha1.h"
#include "mbedtls/sha256.h"
#include "mbedtls/sha512.h"
#include "mbedtls/des.h"
#include "mbedtls/aes.h"
#include "mbedtls/camellia.h"
#include "mbedtls/aria.h"
#include "mbedtls/chacha20.h"
#include "mbedtls/poly1305.h"
#include "mbedtls/chachapoly.h"
#include "mbedtls/base64.h"
#include "mbedtls/bignum.h"
#include "mbedtls/rsa.h"
#include "mbedtls/x509.h"
#include "mbedtls/pkcs5.h"
#include "mbedtls/ecp.h"
#include "mbedtls/ecjpake.h"
#include "mbedtls/timing.h"
#include "mbedtls/nist_kw.h"
#include "mbedtls/debug.h"

#include <limits.h>
#include <string.h>

#include "mbedtls/platform.h"

#if defined(MBEDTLS_MEMORY_BUFFER_ALLOC_C)
#include "mbedtls/memory_buffer_alloc.h"
#endif


#if defined MBEDTLS_SELF_TEST
/* Sanity check for malloc. This is not expected to fail, and is rather
 * intended to display potentially useful information about the platform,
 * in particular the behavior of malloc(0). */
static int calloc_self_test(int verbose)
{
    int failures = 0;
    void *empty1 = mbedtls_calloc(0, 1);
    void *empty2 = mbedtls_calloc(0, 1);
    void *buffer1 = mbedtls_calloc(1, 1);
    void *buffer2 = mbedtls_calloc(1, 1);

    if (empty1 == NULL && empty2 == NULL) {
        if (verbose) {
            mbedtls_printf("  CALLOC(0): passed (NULL)\n");
        }
    } else if (empty1 == NULL || empty2 == NULL) {
        if (verbose) {
            mbedtls_printf("  CALLOC(0): failed (mix of NULL and non-NULL)\n");
        }
        ++failures;
    } else if (empty1 == empty2) {
        if (verbose) {
            mbedtls_printf("  CALLOC(0): passed (same non-null)\n");
        }
    } else {
        if (verbose) {
            mbedtls_printf("  CALLOC(0): passed (distinct non-null)\n");
        }
    }

    if (buffer1 == NULL || buffer2 == NULL) {
        if (verbose) {
            mbedtls_printf("  CALLOC(1): failed (NULL)\n");
        }
        ++failures;
    } else if (buffer1 == buffer2) {
        if (verbose) {
            mbedtls_printf("  CALLOC(1): failed (same buffer twice)\n");
        }
        ++failures;
    } else {
        if (verbose) {
            mbedtls_printf("  CALLOC(1): passed\n");
        }
    }

    mbedtls_free(buffer1);
    buffer1 = mbedtls_calloc(1, 1);
    if (buffer1 == NULL) {
        if (verbose) {
            mbedtls_printf("  CALLOC(1 again): failed (NULL)\n");
        }
        ++failures;
    } else {
        if (verbose) {
            mbedtls_printf("  CALLOC(1 again): passed\n");
        }
    }

    if (verbose) {
        mbedtls_printf("\n");
    }
    mbedtls_free(empty1);
    mbedtls_free(empty2);
    mbedtls_free(buffer1);
    mbedtls_free(buffer2);
    return failures;
}
#endif /* MBEDTLS_SELF_TEST */

static int test_snprintf(size_t n, const char *ref_buf, int ref_ret)
{
    int ret;
    char buf[10] = "xxxxxxxxx";
    const char ref[10] = "xxxxxxxxx";

    ret = mbedtls_snprintf(buf, n, "%s", "123");
    if (ret < 0 || (size_t) ret >= n) {
        ret = -1;
    }

    if (strncmp(ref_buf, buf, sizeof(buf)) != 0 ||
        ref_ret != ret ||
        memcmp(buf + n, ref + n, sizeof(buf) - n) != 0) {
        return 1;
    }

    return 0;
}

static int run_test_snprintf(void)
{
    return test_snprintf(0, "xxxxxxxxx",  -1) != 0 ||
           test_snprintf(1, "",           -1) != 0 ||
           test_snprintf(2, "1",          -1) != 0 ||
           test_snprintf(3, "12",         -1) != 0 ||
           test_snprintf(4, "123",         3) != 0 ||
           test_snprintf(5, "123",         3) != 0;
}

/*
 * Check if a seed file is present, and if not create one for the entropy
 * self-test. If this fails, we attempt the test anyway, so no error is passed
 * back.
 */
#if defined(MBEDTLS_SELF_TEST) && defined(MBEDTLS_ENTROPY_C)
#if defined(MBEDTLS_ENTROPY_NV_SEED) && !defined(MBEDTLS_NO_PLATFORM_ENTROPY)
static void create_entropy_seed_file(void)
{
    int result;
    size_t output_len = 0;
    unsigned char seed_value[MBEDTLS_ENTROPY_BLOCK_SIZE];

    /* Attempt to read the entropy seed file. If this fails - attempt to write
     * to the file to ensure one is present. */
    result = mbedtls_platform_std_nv_seed_read(seed_value,
                                               MBEDTLS_ENTROPY_BLOCK_SIZE);
    if (0 == result) {
        return;
    }

    result = mbedtls_platform_entropy_poll(NULL,
                                           seed_value,
                                           MBEDTLS_ENTROPY_BLOCK_SIZE,
                                           &output_len);
    if (0 != result) {
        return;
    }

    if (MBEDTLS_ENTROPY_BLOCK_SIZE != output_len) {
        return;
    }

    mbedtls_platform_std_nv_seed_write(seed_value, MBEDTLS_ENTROPY_BLOCK_SIZE);
}
#endif

int mbedtls_entropy_self_test_wrapper(int verbose)
{
#if defined(MBEDTLS_ENTROPY_NV_SEED) && !defined(MBEDTLS_NO_PLATFORM_ENTROPY)
    create_entropy_seed_file();
#endif
    return mbedtls_entropy_self_test(verbose);
}
#endif

#if defined(MBEDTLS_SELF_TEST)
#if defined(MBEDTLS_MEMORY_BUFFER_ALLOC_C)
int mbedtls_memory_buffer_alloc_free_and_self_test(int verbose)
{
    if (verbose != 0) {
#if defined(MBEDTLS_MEMORY_DEBUG)
        mbedtls_memory_buffer_alloc_status();
#endif
    }
    mbedtls_memory_buffer_alloc_free();
    return mbedtls_memory_buffer_alloc_self_test(verbose);
}
#endif

typedef struct {
    const char *name;
    int (*function)(int);
} selftest_t;

const selftest_t selftests[] =
{
    { "calloc", calloc_self_test },
#if defined(MBEDTLS_MD5_C)
    { "md5", mbedtls_md5_self_test },
#endif
#if defined(MBEDTLS_RIPEMD160_C)
    { "ripemd160", mbedtls_ripemd160_self_test },
#endif
#if defined(MBEDTLS_SHA1_C)
    { "sha1", mbedtls_sha1_self_test },
#endif
#if defined(MBEDTLS_SHA224_C)
    { "sha224", mbedtls_sha224_self_test },
#endif
#if defined(MBEDTLS_SHA256_C)
    { "sha256", mbedtls_sha256_self_test },
#endif
#if defined(MBEDTLS_SHA384_C)
    { "sha384", mbedtls_sha384_self_test },
#endif
#if defined(MBEDTLS_SHA512_C)
    { "sha512", mbedtls_sha512_self_test },
#endif
#if defined(MBEDTLS_DES_C)
    { "des", mbedtls_des_self_test },
#endif
#if defined(MBEDTLS_AES_C)
    { "aes", mbedtls_aes_self_test },
#endif
#if defined(MBEDTLS_GCM_C) && defined(MBEDTLS_AES_C)
    { "gcm", mbedtls_gcm_self_test },
#endif
#if defined(MBEDTLS_CCM_C) && defined(MBEDTLS_AES_C)
    { "ccm", mbedtls_ccm_self_test },
#endif
#if defined(MBEDTLS_NIST_KW_C) && defined(MBEDTLS_AES_C)
    { "nist_kw", mbedtls_nist_kw_self_test },
#endif
#if defined(MBEDTLS_CMAC_C)
    { "cmac", mbedtls_cmac_self_test },
#endif
#if defined(MBEDTLS_CHACHA20_C)
<<<<<<< HEAD
    {"chacha20", mbedtls_chacha20_self_test},
    {"xchacha20", mbedtls_xchacha20_self_test},
=======
    { "chacha20", mbedtls_chacha20_self_test },
>>>>>>> f31c9e44
#endif
#if defined(MBEDTLS_POLY1305_C)
    { "poly1305", mbedtls_poly1305_self_test },
#endif
#if defined(MBEDTLS_CHACHAPOLY_C)
<<<<<<< HEAD
    {"chacha20-poly1305", mbedtls_chachapoly_self_test},
    {"xchacha20-poly1305", mbedtls_xchachapoly_self_test},
=======
    { "chacha20-poly1305", mbedtls_chachapoly_self_test },
>>>>>>> f31c9e44
#endif
#if defined(MBEDTLS_BASE64_C)
    { "base64", mbedtls_base64_self_test },
#endif
#if defined(MBEDTLS_BIGNUM_C)
    { "mpi", mbedtls_mpi_self_test },
#endif
#if defined(MBEDTLS_RSA_C)
    { "rsa", mbedtls_rsa_self_test },
#endif
#if defined(MBEDTLS_CAMELLIA_C)
    { "camellia", mbedtls_camellia_self_test },
#endif
#if defined(MBEDTLS_ARIA_C)
    { "aria", mbedtls_aria_self_test },
#endif
#if defined(MBEDTLS_CTR_DRBG_C)
    { "ctr_drbg", mbedtls_ctr_drbg_self_test },
#endif
#if defined(MBEDTLS_HMAC_DRBG_C)
    { "hmac_drbg", mbedtls_hmac_drbg_self_test },
#endif
#if defined(MBEDTLS_ECP_C)
    { "ecp", mbedtls_ecp_self_test },
#endif
#if defined(MBEDTLS_ECJPAKE_C)
    { "ecjpake", mbedtls_ecjpake_self_test },
#endif
#if defined(MBEDTLS_DHM_C)
    { "dhm", mbedtls_dhm_self_test },
#endif
#if defined(MBEDTLS_ENTROPY_C)
    { "entropy", mbedtls_entropy_self_test_wrapper },
#endif
#if defined(MBEDTLS_PKCS5_C)
    { "pkcs5", mbedtls_pkcs5_self_test },
#endif
/* Heap test comes last */
#if defined(MBEDTLS_MEMORY_BUFFER_ALLOC_C)
    { "memory_buffer_alloc", mbedtls_memory_buffer_alloc_free_and_self_test },
#endif
    { NULL, NULL }
};
#endif /* MBEDTLS_SELF_TEST */

int main(int argc, char *argv[])
{
#if defined(MBEDTLS_SELF_TEST)
    const selftest_t *test;
#endif /* MBEDTLS_SELF_TEST */
    char **argp;
    int v = 1; /* v=1 for verbose mode */
    int exclude_mode = 0;
    int suites_tested = 0, suites_failed = 0;
#if defined(MBEDTLS_MEMORY_BUFFER_ALLOC_C) && defined(MBEDTLS_SELF_TEST)
    unsigned char buf[1000000];
#endif
    void *pointer;

    /*
     * The C standard doesn't guarantee that all-bits-0 is the representation
     * of a NULL pointer. We do however use that in our code for initializing
     * structures, which should work on every modern platform. Let's be sure.
     */
    memset(&pointer, 0, sizeof(void *));
    if (pointer != NULL) {
        mbedtls_printf("all-bits-zero is not a NULL pointer\n");
        mbedtls_exit(MBEDTLS_EXIT_FAILURE);
    }

    /*
     * The C standard allows padding bits in the representation
     * of standard integer types, but our code does currently not
     * support them.
     *
     * Here we check that the underlying C implementation doesn't
     * use padding bits, and fail cleanly if it does.
     *
     * The check works by casting the maximum value representable
     * by a given integer type into the unpadded integer type of the
     * same bit-width and checking that it agrees with the maximum value
     * of that unpadded type. For example, for a 4-byte int,
     * MAX_INT should be 0x7fffffff in int32_t. This assumes that
     * CHAR_BIT == 8, which is checked in check_config.h.
     *
     * We assume that [u]intxx_t exist and that they don't
     * have padding bits, as the standard requires.
     */

#define CHECK_PADDING_SIGNED(TYPE, NAME)                                \
    do                                                                  \
    {                                                                   \
        if (sizeof(TYPE) == 2 || sizeof(TYPE) == 4 ||               \
            sizeof(TYPE) == 8) {                                 \
            if ((sizeof(TYPE) == 2 &&                                \
                 (int16_t) NAME ## _MAX != 0x7FFF)             ||       \
                (sizeof(TYPE) == 4 &&                                \
                 (int32_t) NAME ## _MAX != 0x7FFFFFFF)         ||       \
                (sizeof(TYPE) == 8 &&                                \
                 (int64_t) NAME ## _MAX != 0x7FFFFFFFFFFFFFFF))        \
            {                                                           \
                mbedtls_printf("Type '" #TYPE "' has padding bits\n"); \
                mbedtls_exit(MBEDTLS_EXIT_FAILURE);                   \
            }                                                           \
        } else {                                                        \
            mbedtls_printf("Padding checks only implemented for types of size 2, 4 or 8" \
                           " - cannot check type '" #TYPE "' of size %" MBEDTLS_PRINTF_SIZET "\n",       \
                           sizeof(TYPE));                                       \
            mbedtls_exit(MBEDTLS_EXIT_FAILURE);                       \
        }                                                               \
    } while (0)

#define CHECK_PADDING_UNSIGNED(TYPE, NAME)                              \
    do                                                                  \
    {                                                                   \
        if ((sizeof(TYPE) == 2 &&                                    \
             (uint16_t) NAME ## _MAX != 0xFFFF)             ||        \
            (sizeof(TYPE) == 4 &&                                    \
             (uint32_t) NAME ## _MAX != 0xFFFFFFFF)         ||        \
            (sizeof(TYPE) == 8 &&                                    \
             (uint64_t) NAME ## _MAX != 0xFFFFFFFFFFFFFFFF))         \
        {                                                               \
            mbedtls_printf("Type '" #TYPE "' has padding bits\n");    \
            mbedtls_exit(MBEDTLS_EXIT_FAILURE);                       \
        }                                                               \
    } while (0)

    CHECK_PADDING_SIGNED(short,        SHRT);
    CHECK_PADDING_SIGNED(int,           INT);
    CHECK_PADDING_SIGNED(long,         LONG);
    CHECK_PADDING_SIGNED(long long,   LLONG);
    CHECK_PADDING_SIGNED(ptrdiff_t, PTRDIFF);

    CHECK_PADDING_UNSIGNED(unsigned short,      USHRT);
    CHECK_PADDING_UNSIGNED(unsigned,             UINT);
    CHECK_PADDING_UNSIGNED(unsigned long,       ULONG);
    CHECK_PADDING_UNSIGNED(unsigned long long, ULLONG);
    CHECK_PADDING_UNSIGNED(size_t,               SIZE);

#undef CHECK_PADDING_SIGNED
#undef CHECK_PADDING_UNSIGNED

    /*
     * Make sure we have a snprintf that correctly zero-terminates
     */
    if (run_test_snprintf() != 0) {
        mbedtls_printf("the snprintf implementation is broken\n");
        mbedtls_exit(MBEDTLS_EXIT_FAILURE);
    }

    for (argp = argv + (argc >= 1 ? 1 : argc); *argp != NULL; ++argp) {
        if (strcmp(*argp, "--quiet") == 0 ||
            strcmp(*argp, "-q") == 0) {
            v = 0;
        } else if (strcmp(*argp, "--exclude") == 0 ||
                   strcmp(*argp, "-x") == 0) {
            exclude_mode = 1;
        } else {
            break;
        }
    }

    if (v != 0) {
        mbedtls_printf("\n");
    }

#if defined(MBEDTLS_SELF_TEST)

#if defined(MBEDTLS_MEMORY_BUFFER_ALLOC_C)
    mbedtls_memory_buffer_alloc_init(buf, sizeof(buf));
#endif

    if (*argp != NULL && exclude_mode == 0) {
        /* Run the specified tests */
        for (; *argp != NULL; argp++) {
            for (test = selftests; test->name != NULL; test++) {
                if (!strcmp(*argp, test->name)) {
                    if (test->function(v)  != 0) {
                        suites_failed++;
                    }
                    suites_tested++;
                    break;
                }
            }
            if (test->name == NULL) {
                mbedtls_printf("  Test suite %s not available -> failed\n\n", *argp);
                suites_failed++;
            }
        }
    } else {
        /* Run all the tests except excluded ones */
        for (test = selftests; test->name != NULL; test++) {
            if (exclude_mode) {
                char **excluded;
                for (excluded = argp; *excluded != NULL; ++excluded) {
                    if (!strcmp(*excluded, test->name)) {
                        break;
                    }
                }
                if (*excluded) {
                    if (v) {
                        mbedtls_printf("  Skip: %s\n", test->name);
                    }
                    continue;
                }
            }
            if (test->function(v)  != 0) {
                suites_failed++;
            }
            suites_tested++;
        }
    }

#else
    (void) exclude_mode;
    mbedtls_printf(" MBEDTLS_SELF_TEST not defined.\n");
#endif

    if (v != 0) {
        mbedtls_printf("  Executed %d test suites\n\n", suites_tested);

        if (suites_failed > 0) {
            mbedtls_printf("  [ %d tests FAIL ]\n\n", suites_failed);
        } else {
            mbedtls_printf("  [ All tests PASS ]\n\n");
        }
    }

    if (suites_failed > 0) {
        mbedtls_exit(MBEDTLS_EXIT_FAILURE);
    }

    mbedtls_exit(MBEDTLS_EXIT_SUCCESS);
}<|MERGE_RESOLUTION|>--- conflicted
+++ resolved
@@ -270,23 +270,15 @@
     { "cmac", mbedtls_cmac_self_test },
 #endif
 #if defined(MBEDTLS_CHACHA20_C)
-<<<<<<< HEAD
-    {"chacha20", mbedtls_chacha20_self_test},
-    {"xchacha20", mbedtls_xchacha20_self_test},
-=======
     { "chacha20", mbedtls_chacha20_self_test },
->>>>>>> f31c9e44
+    { "xchacha20", mbedtls_xchacha20_self_test },
 #endif
 #if defined(MBEDTLS_POLY1305_C)
     { "poly1305", mbedtls_poly1305_self_test },
 #endif
 #if defined(MBEDTLS_CHACHAPOLY_C)
-<<<<<<< HEAD
-    {"chacha20-poly1305", mbedtls_chachapoly_self_test},
-    {"xchacha20-poly1305", mbedtls_xchachapoly_self_test},
-=======
     { "chacha20-poly1305", mbedtls_chachapoly_self_test },
->>>>>>> f31c9e44
+    { "xchacha20-poly1305", mbedtls_xchachapoly_self_test },
 #endif
 #if defined(MBEDTLS_BASE64_C)
     { "base64", mbedtls_base64_self_test },
