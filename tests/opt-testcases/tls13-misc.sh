--- conflicted
+++ resolved
@@ -508,11 +508,8 @@
          -s "EncryptedExtensions: early_data(42) extension exists."         \
          -s "$( tail -1 $EARLY_DATA_INPUT )"
 
-<<<<<<< HEAD
 # GnuTLS has some known bug at https://gitlab.com/gnutls/gnutls/-/issues/1429
 # $G_NEXT_CLI can not exit with 0 in this test.
-=======
->>>>>>> 083a7683
 requires_gnutls_next
 requires_all_configs_enabled MBEDTLS_SSL_EARLY_DATA MBEDTLS_SSL_SESSION_TICKETS \
                              MBEDTLS_SSL_SRV_C MBEDTLS_DEBUG_C MBEDTLS_HAVE_TIME \
@@ -520,7 +517,6 @@
                              MBEDTLS_SSL_TLS1_3_COMPATIBILITY_MODE
 requires_any_configs_enabled MBEDTLS_SSL_TLS1_3_KEY_EXCHANGE_MODE_PSK_ENABLED \
                              MBEDTLS_SSL_TLS1_3_KEY_EXCHANGE_MODE_PSK_EPHEMERAL_ENABLED
-<<<<<<< HEAD
 requires_config_value_at_least MBEDTLS_SSL_MAX_EARLY_DATA_SIZE $EARLY_DATA_INPUT_LEN
 run_test "TLS 1.3 G->m: EarlyData: ignore app data before 2nd ClientHello, fail." \
          "$P_SRV force_version=tls13 debug_level=4 reco_groups=secp384r1 max_early_data_size=$EARLY_DATA_INPUT_LEN early_data=enable" \
@@ -529,7 +525,15 @@
          -s "ClientHello: early_data(42) extension exists."                 \
          -s "tls13 server state: MBEDTLS_SSL_HELLO_RETRY_REQUEST"           \
          -s "EarlyData: Ignore application message before 2nd ClientHello"
-=======
+
+requires_gnutls_next
+requires_all_configs_enabled MBEDTLS_SSL_EARLY_DATA MBEDTLS_SSL_SESSION_TICKETS \
+                             MBEDTLS_SSL_SRV_C MBEDTLS_DEBUG_C MBEDTLS_HAVE_TIME \
+                             MBEDTLS_SSL_TLS1_3_KEY_EXCHANGE_MODE_EPHEMERAL_ENABLED \
+                             MBEDTLS_SSL_TLS1_3_COMPATIBILITY_MODE
+requires_any_configs_enabled MBEDTLS_SSL_TLS1_3_KEY_EXCHANGE_MODE_PSK_ENABLED \
+                             MBEDTLS_SSL_TLS1_3_KEY_EXCHANGE_MODE_PSK_EPHEMERAL_ENABLED
+requires_config_value_at_least MBEDTLS_SSL_MAX_EARLY_DATA_SIZE $EARLY_DATA_INPUT_LEN
 run_test "TLS 1.3 G->m: EarlyData: rejected when disabled, good." \
          "$P_SRV force_version=tls13 debug_level=4 max_early_data_size=$EARLY_DATA_INPUT_LEN early_data=enable reco_early_data=disable" \
          "$G_NEXT_CLI localhost --priority=NORMAL:-VERS-ALL:+VERS-TLS1.3:+GROUP-ALL:+KX-ALL \
@@ -539,5 +543,4 @@
          -s "NewSessionTicket: early_data(42) extension exists."            \
          -s "ClientHello: early_data(42) extension exists."                 \
          -s "EarlyData: Ignore application message when rejected"           \
-         -s "EncryptedExtensions: early_data(42) extension does not exist."
->>>>>>> 083a7683
+         -s "EncryptedExtensions: early_data(42) extension does not exist."