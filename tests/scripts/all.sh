--- conflicted
+++ resolved
@@ -3169,19 +3169,12 @@
 
     common_tfm_config
 
-<<<<<<< HEAD
-    # disable modules for which we have drivers
-    scripts/config.py unset MBEDTLS_ECDSA_C
-    scripts/config.py unset MBEDTLS_EDDSA_C
-    scripts/config.py unset MBEDTLS_ECDH_C
-    scripts/config.py unset MBEDTLS_ECJPAKE_C
-=======
     # Build crypto library specifying we want to use P256M code for EC operations
     make CFLAGS="$ASAN_CFLAGS -DMBEDTLS_PSA_P256M_DRIVER_ENABLED -I../tests/include/spe" LDFLAGS="$ASAN_CFLAGS"
->>>>>>> 1ec69067
 
     # Make sure any built-in EC alg was not re-enabled by accident (additive config)
     not grep mbedtls_ecdsa_ library/ecdsa.o
+    not grep mbedtls_eddsa_ library/eddsa.o
     not grep mbedtls_ecdh_ library/ecdh.o
     not grep mbedtls_ecjpake_ library/ecjpake.o
     # Also ensure that ECP, RSA, DHM or BIGNUM modules were not re-enabled
@@ -3208,27 +3201,6 @@
     make test
 }
 
-<<<<<<< HEAD
-    # make sure excluded modules were not auto-re-enabled by accident
-    not grep mbedtls_ecdh_ library/ecdh.o
-    not grep mbedtls_ecdsa_ library/ecdsa.o
-    not grep mbedtls_eddsa_ library/eddsa.o
-    not grep mbedtls_ecjpake_ library/ecjpake.o
-    if [ $BUILTIN_CURVE == "MBEDTLS_ECP_DP_SECP192R1_ENABLED" ]; then
-        # The only built-in curve is Short Weierstrass, so ECP shouldn't have
-        # support for Montgomery curves. Functions with mxz in their name
-        # are specific to Montgomery curves.
-        not grep mxz library/ecp.o
-    elif [ $BUILTIN_CURVE == "MBEDTLS_ECP_DP_CURVE25519_ENABLED" ]; then
-        # The only built-in curve is Montgomery, so ECP shouldn't have
-        # support for Short Weierstrass curves. Functions with mbedtls_ecp_muladd
-        # in their name are specific to Short Weierstrass curves.
-        not grep mbedtls_ecp_muladd library/ecp.o
-    else
-        err_msg "Error: $BUILTIN_CURVE is not supported in psa_crypto_config_accel_all_curves_except_one()"
-        exit 1
-    fi
-=======
 # Common helper for component_full_without_ecdhe_ecdsa() and
 # component_full_without_ecdhe_ecdsa_and_tls13() which:
 # - starts from the "full" configuration minus the list of symbols passed in
@@ -3237,7 +3209,6 @@
 # - test only TLS (i.e. test_suite_tls and ssl-opt)
 build_full_minus_something_and_test_tls () {
     symbols_to_disable="$1"
->>>>>>> 1ec69067
 
     msg "build: full minus something, test TLS"
 
@@ -3446,12 +3417,8 @@
     scripts/config.py unset MBEDTLS_SHA224_C
     scripts/config.py unset MBEDTLS_SHA256_C
     scripts/config.py unset MBEDTLS_SHA384_C
-<<<<<<< HEAD
-    # Don't unset MBEDTLS_SHA512_C as it is needed by PSA crypto core.scripts/config.py unset MBEDTLS_SHA512_C
-=======
-    scripts/config.py unset MBEDTLS_SHA512_C
+    #scripts/config.py unset MBEDTLS_SHA512_C
     scripts/config.py unset MBEDTLS_SHA3_C
->>>>>>> 1ec69067
 
     # Build
     # -----
@@ -3511,12 +3478,9 @@
         scripts/config.py unset MBEDTLS_SHA384_C
         scripts/config.py unset MBEDTLS_SHA512_C
         scripts/config.py unset MBEDTLS_SHA512_USE_A64_CRYPTO_IF_PRESENT
-<<<<<<< HEAD
         scripts/config.py unset MBEDTLS_ECP_DP_ED25519_ENABLED
         scripts/config.py unset MBEDTLS_EDDSA_C
-=======
         scripts/config.py unset MBEDTLS_SHA3_C
->>>>>>> 1ec69067
     fi
 }
 
