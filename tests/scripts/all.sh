--- conflicted
+++ resolved
@@ -2069,13 +2069,10 @@
     scripts/config.py set MBEDTLS_PSA_CRYPTO_CONFIG
     scripts/config.py set MBEDTLS_ECDH_VARIANT_EVEREST_ENABLED
     scripts/config.py unset MBEDTLS_ECDSA_C
-<<<<<<< HEAD
     scripts/config.py unset MBEDTLS_EDDSA_C
-=======
     scripts/config.py -f $CRYPTO_CONFIG_H unset PSA_WANT_ALG_DETERMINISTIC_ECDSA
     scripts/config.py -f $CRYPTO_CONFIG_H unset PSA_WANT_ALG_ECDSA
     scripts/config.py -f $CRYPTO_CONFIG_H set PSA_WANT_ALG_ECDH
->>>>>>> 797991dd
     scripts/config.py unset MBEDTLS_KEY_EXCHANGE_ECDH_ECDSA_ENABLED
     scripts/config.py unset MBEDTLS_KEY_EXCHANGE_ECDHE_ECDSA_ENABLED
     scripts/config.py unset MBEDTLS_ECJPAKE_C
