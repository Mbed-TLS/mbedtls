--- conflicted
+++ resolved
@@ -4203,7 +4203,6 @@
             -c "16384 bytes written in 1 fragments" \
             -s "Read from client: 16384 bytes read"
 
-<<<<<<< HEAD
 # Tests for restartable ECC
 
 requires_config_enabled MBEDTLS_ECP_RESTARTABLE
@@ -4338,7 +4337,7 @@
             -C "mbedtls_pk_verify.*4b00" \
             -C "mbedtls_ecdh_make_public.*4b00" \
             -C "mbedtls_pk_sign.*4b00"
-=======
+
 # Tests of asynchronous private key support in SSL
 
 requires_config_enabled MBEDTLS_SSL_ASYNC_PRIVATE
@@ -4686,7 +4685,6 @@
             0 \
             -s "Async decrypt callback: using key slot " \
             -s "Async resume (slot [0-9]): decrypt done, status=0"
->>>>>>> 8266acac
 
 # Tests for DTLS HelloVerifyRequest
 
