/* BEGIN_HEADER */
#include "mbedtls/ecp.h"
#include "mbedtls/ecdsa.h"
#include "mbedtls/ecdh.h"

#include "ecp_invasive.h"

#if defined(MBEDTLS_TEST_HOOKS) &&                  \
    (defined(MBEDTLS_ECP_DP_SECP224R1_ENABLED) ||  \
    defined(MBEDTLS_ECP_DP_SECP256R1_ENABLED) ||  \
    defined(MBEDTLS_ECP_DP_SECP384R1_ENABLED))
#define HAVE_FIX_NEGATIVE
#endif

#define ECP_PF_UNKNOWN     -1

#define ECP_PT_RESET(x)           \
    mbedtls_ecp_point_free(x);    \
    mbedtls_ecp_point_init(x);

/* Auxiliary function to compare two mbedtls_ecp_group objects. */
inline static int mbedtls_ecp_group_cmp(mbedtls_ecp_group *grp1,
                                        mbedtls_ecp_group *grp2)
{
    if (mbedtls_mpi_cmp_mpi(&grp1->P, &grp2->P) != 0) {
        return 1;
    }
    if (mbedtls_mpi_cmp_mpi(&grp1->A, &grp2->A) != 0) {
        return 1;
    }
    if (mbedtls_mpi_cmp_mpi(&grp1->B, &grp2->B) != 0) {
        return 1;
    }
    if (mbedtls_mpi_cmp_mpi(&grp1->N, &grp2->N) != 0) {
        return 1;
    }
    if (mbedtls_ecp_point_cmp(&grp1->G, &grp2->G) != 0) {
        return 1;
    }
    if (grp1->id != grp2->id) {
        return 1;
    }
    if (grp1->pbits != grp2->pbits) {
        return 1;
    }
    if (grp1->nbits != grp2->nbits) {
        return 1;
    }
    if (grp1->h != grp2->h) {
        return 1;
    }
    if (grp1->modp != grp2->modp) {
        return 1;
    }
    if (grp1->t_pre != grp2->t_pre) {
        return 1;
    }
    if (grp1->t_post != grp2->t_post) {
        return 1;
    }
    if (grp1->t_data != grp2->t_data) {
        return 1;
    }
    if (grp1->T_size != grp2->T_size) {
        return 1;
    }
    if (grp1->T != grp2->T) {
        return 1;
    }

    return 0;
}

/* END_HEADER */

/* BEGIN_DEPENDENCIES
 * depends_on:MBEDTLS_ECP_C
 * END_DEPENDENCIES
 */

/* BEGIN_CASE */
void ecp_invalid_param()
{
    mbedtls_ecp_group grp;
    mbedtls_ecp_point P;
    int invalid_fmt = 42;
    size_t olen;
    unsigned char buf[42] = { 0 };

    mbedtls_ecp_group_init(&grp);
    mbedtls_ecp_point_init(&P);

    TEST_EQUAL(MBEDTLS_ERR_ECP_BAD_INPUT_DATA,
               mbedtls_ecp_point_write_binary(&grp, &P,
                                              invalid_fmt,
                                              &olen,
                                              buf, sizeof(buf)));
    TEST_EQUAL(MBEDTLS_ERR_ECP_BAD_INPUT_DATA,
               mbedtls_ecp_tls_write_point(&grp, &P,
                                           invalid_fmt,
                                           &olen,
                                           buf,
                                           sizeof(buf)));

exit:
    return;
}
/* END_CASE */

/* BEGIN_CASE */
void mbedtls_ecp_curve_info(int id, int tls_id, int size, char *name)
{
    const mbedtls_ecp_curve_info *by_id, *by_tls, *by_name;

    by_id   = mbedtls_ecp_curve_info_from_grp_id(id);
    by_tls  = mbedtls_ecp_curve_info_from_tls_id(tls_id);
    by_name = mbedtls_ecp_curve_info_from_name(name);
    TEST_ASSERT(by_id   != NULL);
    TEST_ASSERT(by_tls  != NULL);
    TEST_ASSERT(by_name != NULL);

    TEST_ASSERT(by_id == by_tls);
    TEST_ASSERT(by_id == by_name);

    TEST_ASSERT(by_id->bit_size == size);
    TEST_ASSERT(size <= MBEDTLS_ECP_MAX_BITS);
    TEST_ASSERT(size <= MBEDTLS_ECP_MAX_BYTES * 8);
}
/* END_CASE */

/* BEGIN_CASE */
void ecp_check_pub(int grp_id, char *x_hex, char *y_hex, char *z_hex,
                   int ret)
{
    mbedtls_ecp_group grp;
    mbedtls_ecp_point P;

    mbedtls_ecp_group_init(&grp);
    mbedtls_ecp_point_init(&P);

    TEST_ASSERT(mbedtls_ecp_group_load(&grp, grp_id) == 0);

    TEST_ASSERT(mbedtls_test_read_mpi(&P.X, x_hex) == 0);
    TEST_ASSERT(mbedtls_test_read_mpi(&P.Y, y_hex) == 0);
    TEST_ASSERT(mbedtls_test_read_mpi(&P.Z, z_hex) == 0);

    TEST_ASSERT(mbedtls_ecp_check_pubkey(&grp, &P) == ret);

exit:
    mbedtls_ecp_group_free(&grp);
    mbedtls_ecp_point_free(&P);
}
/* END_CASE */

/* BEGIN_CASE depends_on:MBEDTLS_ECP_RESTARTABLE */
void ecp_test_vect_restart(int id,
                           char *dA_str, char *xA_str, char *yA_str,
                           char *dB_str,  char *xZ_str, char *yZ_str,
                           int max_ops, int min_restarts, int max_restarts)
{
    /*
     * Test for early restart. Based on test vectors like ecp_test_vect(),
     * but for the sake of simplicity only does half of each side. It's
     * important to test both base point and random point, though, as memory
     * management is different in each case.
     *
     * Don't try using too precise bounds for restarts as the exact number
     * will depend on settings such as MBEDTLS_ECP_FIXED_POINT_OPTIM and
     * MBEDTLS_ECP_WINDOW_SIZE, as well as implementation details that may
     * change in the future. A factor 2 is a minimum safety margin.
     *
     * For reference, with mbed TLS 2.4 and default settings, for P-256:
     * - Random point mult:     ~3250M
     * - Cold base point mult:  ~3300M
     * - Hot base point mult:   ~1100M
     * With MBEDTLS_ECP_WINDOW_SIZE set to 2 (minimum):
     * - Random point mult:     ~3850M
     */
    mbedtls_ecp_restart_ctx ctx;
    mbedtls_ecp_group grp;
    mbedtls_ecp_point R, P;
    mbedtls_mpi dA, xA, yA, dB, xZ, yZ;
    int cnt_restarts;
    int ret;
    mbedtls_test_rnd_pseudo_info rnd_info;

    mbedtls_ecp_restart_init(&ctx);
    mbedtls_ecp_group_init(&grp);
    mbedtls_ecp_point_init(&R); mbedtls_ecp_point_init(&P);
    mbedtls_mpi_init(&dA); mbedtls_mpi_init(&xA); mbedtls_mpi_init(&yA);
    mbedtls_mpi_init(&dB); mbedtls_mpi_init(&xZ); mbedtls_mpi_init(&yZ);
    memset(&rnd_info, 0x00, sizeof(mbedtls_test_rnd_pseudo_info));

    TEST_ASSERT(mbedtls_ecp_group_load(&grp, id) == 0);

    TEST_ASSERT(mbedtls_test_read_mpi(&dA, dA_str) == 0);
    TEST_ASSERT(mbedtls_test_read_mpi(&xA, xA_str) == 0);
    TEST_ASSERT(mbedtls_test_read_mpi(&yA, yA_str) == 0);

    TEST_ASSERT(mbedtls_test_read_mpi(&dB, dB_str) == 0);
    TEST_ASSERT(mbedtls_test_read_mpi(&xZ, xZ_str) == 0);
    TEST_ASSERT(mbedtls_test_read_mpi(&yZ, yZ_str) == 0);

    mbedtls_ecp_set_max_ops((unsigned) max_ops);

    /* Base point case */
    cnt_restarts = 0;
    do {
        ECP_PT_RESET(&R);
        ret = mbedtls_ecp_mul_restartable(&grp, &R, &dA, &grp.G,
                                          &mbedtls_test_rnd_pseudo_rand, &rnd_info, &ctx);
    } while (ret == MBEDTLS_ERR_ECP_IN_PROGRESS && ++cnt_restarts);

    TEST_ASSERT(ret == 0);
    TEST_ASSERT(mbedtls_mpi_cmp_mpi(&R.X, &xA) == 0);
    TEST_ASSERT(mbedtls_mpi_cmp_mpi(&R.Y, &yA) == 0);

    TEST_ASSERT(cnt_restarts >= min_restarts);
    TEST_ASSERT(cnt_restarts <= max_restarts);

    /* Non-base point case */
    mbedtls_ecp_copy(&P, &R);
    cnt_restarts = 0;
    do {
        ECP_PT_RESET(&R);
        ret = mbedtls_ecp_mul_restartable(&grp, &R, &dB, &P,
                                          &mbedtls_test_rnd_pseudo_rand, &rnd_info, &ctx);
    } while (ret == MBEDTLS_ERR_ECP_IN_PROGRESS && ++cnt_restarts);

    TEST_ASSERT(ret == 0);
    TEST_ASSERT(mbedtls_mpi_cmp_mpi(&R.X, &xZ) == 0);
    TEST_ASSERT(mbedtls_mpi_cmp_mpi(&R.Y, &yZ) == 0);

    TEST_ASSERT(cnt_restarts >= min_restarts);
    TEST_ASSERT(cnt_restarts <= max_restarts);

    /* Do we leak memory when aborting an operation?
     * This test only makes sense when we actually restart */
    if (min_restarts > 0) {
        ret = mbedtls_ecp_mul_restartable(&grp, &R, &dB, &P,
                                          &mbedtls_test_rnd_pseudo_rand, &rnd_info, &ctx);
        TEST_ASSERT(ret == MBEDTLS_ERR_ECP_IN_PROGRESS);
    }

exit:
    mbedtls_ecp_restart_free(&ctx);
    mbedtls_ecp_group_free(&grp);
    mbedtls_ecp_point_free(&R); mbedtls_ecp_point_free(&P);
    mbedtls_mpi_free(&dA); mbedtls_mpi_free(&xA); mbedtls_mpi_free(&yA);
    mbedtls_mpi_free(&dB); mbedtls_mpi_free(&xZ); mbedtls_mpi_free(&yZ);
}
/* END_CASE */

/* BEGIN_CASE depends_on:MBEDTLS_ECP_RESTARTABLE:MBEDTLS_ECP_SHORT_WEIERSTRASS_ENABLED */
void ecp_muladd_restart(int id, char *xR_str, char *yR_str,
                        char *u1_str, char *u2_str,
                        char *xQ_str, char *yQ_str,
                        int max_ops, int min_restarts, int max_restarts)
{
    /*
     * Compute R = u1 * G + u2 * Q
     * (test vectors mostly taken from ECDSA intermediate results)
     *
     * See comments at the top of ecp_test_vect_restart()
     */
    mbedtls_ecp_restart_ctx ctx;
    mbedtls_ecp_group grp;
    mbedtls_ecp_point R, Q;
    mbedtls_mpi u1, u2, xR, yR;
    int cnt_restarts;
    int ret;

    mbedtls_ecp_restart_init(&ctx);
    mbedtls_ecp_group_init(&grp);
    mbedtls_ecp_point_init(&R);
    mbedtls_ecp_point_init(&Q);
    mbedtls_mpi_init(&u1); mbedtls_mpi_init(&u2);
    mbedtls_mpi_init(&xR); mbedtls_mpi_init(&yR);

    TEST_ASSERT(mbedtls_ecp_group_load(&grp, id) == 0);

    TEST_ASSERT(mbedtls_test_read_mpi(&u1, u1_str) == 0);
    TEST_ASSERT(mbedtls_test_read_mpi(&u2, u2_str) == 0);
    TEST_ASSERT(mbedtls_test_read_mpi(&xR, xR_str) == 0);
    TEST_ASSERT(mbedtls_test_read_mpi(&yR, yR_str) == 0);

    TEST_ASSERT(mbedtls_test_read_mpi(&Q.X, xQ_str) == 0);
    TEST_ASSERT(mbedtls_test_read_mpi(&Q.Y, yQ_str) == 0);
    TEST_ASSERT(mbedtls_mpi_lset(&Q.Z, 1) == 0);

    mbedtls_ecp_set_max_ops((unsigned) max_ops);

    cnt_restarts = 0;
    do {
        ECP_PT_RESET(&R);
        ret = mbedtls_ecp_muladd_restartable(&grp, &R,
                                             &u1, &grp.G, &u2, &Q, &ctx);
    } while (ret == MBEDTLS_ERR_ECP_IN_PROGRESS && ++cnt_restarts);

    TEST_ASSERT(ret == 0);
    TEST_ASSERT(mbedtls_mpi_cmp_mpi(&R.X, &xR) == 0);
    TEST_ASSERT(mbedtls_mpi_cmp_mpi(&R.Y, &yR) == 0);

    TEST_ASSERT(cnt_restarts >= min_restarts);
    TEST_ASSERT(cnt_restarts <= max_restarts);

    /* Do we leak memory when aborting an operation?
     * This test only makes sense when we actually restart */
    if (min_restarts > 0) {
        ret = mbedtls_ecp_muladd_restartable(&grp, &R,
                                             &u1, &grp.G, &u2, &Q, &ctx);
        TEST_ASSERT(ret == MBEDTLS_ERR_ECP_IN_PROGRESS);
    }

exit:
    mbedtls_ecp_restart_free(&ctx);
    mbedtls_ecp_group_free(&grp);
    mbedtls_ecp_point_free(&R);
    mbedtls_ecp_point_free(&Q);
    mbedtls_mpi_free(&u1); mbedtls_mpi_free(&u2);
    mbedtls_mpi_free(&xR); mbedtls_mpi_free(&yR);
}
/* END_CASE */

/* BEGIN_CASE */
void ecp_test_vect(int id, char *dA_str, char *xA_str, char *yA_str,
                   char *dB_str, char *xB_str, char *yB_str,
                   char *xZ_str, char *yZ_str)
{
    mbedtls_ecp_group grp;
    mbedtls_ecp_point R;
    mbedtls_mpi dA, xA, yA, dB, xB, yB, xZ, yZ;
    mbedtls_test_rnd_pseudo_info rnd_info;

    mbedtls_ecp_group_init(&grp); mbedtls_ecp_point_init(&R);
    mbedtls_mpi_init(&dA); mbedtls_mpi_init(&xA); mbedtls_mpi_init(&yA); mbedtls_mpi_init(&dB);
    mbedtls_mpi_init(&xB); mbedtls_mpi_init(&yB); mbedtls_mpi_init(&xZ); mbedtls_mpi_init(&yZ);
    memset(&rnd_info, 0x00, sizeof(mbedtls_test_rnd_pseudo_info));

    TEST_ASSERT(mbedtls_ecp_group_load(&grp, id) == 0);

    TEST_ASSERT(mbedtls_ecp_check_pubkey(&grp, &grp.G) == 0);

    TEST_ASSERT(mbedtls_test_read_mpi(&dA, dA_str) == 0);
    TEST_ASSERT(mbedtls_test_read_mpi(&xA, xA_str) == 0);
    TEST_ASSERT(mbedtls_test_read_mpi(&yA, yA_str) == 0);
    TEST_ASSERT(mbedtls_test_read_mpi(&dB, dB_str) == 0);
    TEST_ASSERT(mbedtls_test_read_mpi(&xB, xB_str) == 0);
    TEST_ASSERT(mbedtls_test_read_mpi(&yB, yB_str) == 0);
    TEST_ASSERT(mbedtls_test_read_mpi(&xZ, xZ_str) == 0);
    TEST_ASSERT(mbedtls_test_read_mpi(&yZ, yZ_str) == 0);

    TEST_ASSERT(mbedtls_ecp_mul(&grp, &R, &dA, &grp.G,
                                &mbedtls_test_rnd_pseudo_rand, &rnd_info) == 0);
    TEST_ASSERT(mbedtls_mpi_cmp_mpi(&R.X, &xA) == 0);
    TEST_ASSERT(mbedtls_mpi_cmp_mpi(&R.Y, &yA) == 0);
    TEST_ASSERT(mbedtls_ecp_check_pubkey(&grp, &R) == 0);
    TEST_ASSERT(mbedtls_ecp_mul(&grp, &R, &dB, &R,
                                &mbedtls_test_rnd_pseudo_rand, &rnd_info) == 0);
    TEST_ASSERT(mbedtls_mpi_cmp_mpi(&R.X, &xZ) == 0);
    TEST_ASSERT(mbedtls_mpi_cmp_mpi(&R.Y, &yZ) == 0);
    TEST_ASSERT(mbedtls_ecp_check_pubkey(&grp, &R) == 0);

    TEST_ASSERT(mbedtls_ecp_mul(&grp, &R, &dB, &grp.G,
                                &mbedtls_test_rnd_pseudo_rand, &rnd_info) == 0);
    TEST_ASSERT(mbedtls_mpi_cmp_mpi(&R.X, &xB) == 0);
    TEST_ASSERT(mbedtls_mpi_cmp_mpi(&R.Y, &yB) == 0);
    TEST_ASSERT(mbedtls_ecp_check_pubkey(&grp, &R) == 0);
    TEST_ASSERT(mbedtls_ecp_mul(&grp, &R, &dA, &R,
                                &mbedtls_test_rnd_pseudo_rand, &rnd_info) == 0);
    TEST_ASSERT(mbedtls_mpi_cmp_mpi(&R.X, &xZ) == 0);
    TEST_ASSERT(mbedtls_mpi_cmp_mpi(&R.Y, &yZ) == 0);
    TEST_ASSERT(mbedtls_ecp_check_pubkey(&grp, &R) == 0);

exit:
    mbedtls_ecp_group_free(&grp); mbedtls_ecp_point_free(&R);
    mbedtls_mpi_free(&dA); mbedtls_mpi_free(&xA); mbedtls_mpi_free(&yA); mbedtls_mpi_free(&dB);
    mbedtls_mpi_free(&xB); mbedtls_mpi_free(&yB); mbedtls_mpi_free(&xZ); mbedtls_mpi_free(&yZ);
}
/* END_CASE */

/* BEGIN_CASE */
void ecp_test_vec_x(int id, char *dA_hex, char *xA_hex, char *dB_hex,
                    char *xB_hex, char *xS_hex)
{
    mbedtls_ecp_group grp;
    mbedtls_ecp_point R;
    mbedtls_mpi dA, xA, dB, xB, xS;
    mbedtls_test_rnd_pseudo_info rnd_info;

    mbedtls_ecp_group_init(&grp); mbedtls_ecp_point_init(&R);
    mbedtls_mpi_init(&dA); mbedtls_mpi_init(&xA);
    mbedtls_mpi_init(&dB); mbedtls_mpi_init(&xB);
    mbedtls_mpi_init(&xS);
    memset(&rnd_info, 0x00, sizeof(mbedtls_test_rnd_pseudo_info));

    TEST_ASSERT(mbedtls_ecp_group_load(&grp, id) == 0);

    TEST_ASSERT(mbedtls_ecp_check_pubkey(&grp, &grp.G) == 0);

    TEST_ASSERT(mbedtls_test_read_mpi(&dA, dA_hex) == 0);
    TEST_ASSERT(mbedtls_test_read_mpi(&dB, dB_hex) == 0);
    TEST_ASSERT(mbedtls_test_read_mpi(&xA, xA_hex) == 0);
    TEST_ASSERT(mbedtls_test_read_mpi(&xB, xB_hex) == 0);
    TEST_ASSERT(mbedtls_test_read_mpi(&xS, xS_hex) == 0);

    TEST_ASSERT(mbedtls_ecp_mul(&grp, &R, &dA, &grp.G,
                                &mbedtls_test_rnd_pseudo_rand, &rnd_info) == 0);
    TEST_ASSERT(mbedtls_ecp_check_pubkey(&grp, &R) == 0);
    TEST_ASSERT(mbedtls_mpi_cmp_mpi(&R.X, &xA) == 0);

    TEST_ASSERT(mbedtls_ecp_mul(&grp, &R, &dB, &R,
                                &mbedtls_test_rnd_pseudo_rand, &rnd_info) == 0);
    TEST_ASSERT(mbedtls_ecp_check_pubkey(&grp, &R) == 0);
    TEST_ASSERT(mbedtls_mpi_cmp_mpi(&R.X, &xS) == 0);

    TEST_ASSERT(mbedtls_ecp_mul(&grp, &R, &dB, &grp.G,
                                &mbedtls_test_rnd_pseudo_rand, &rnd_info) == 0);
    TEST_ASSERT(mbedtls_ecp_check_pubkey(&grp, &R) == 0);
    TEST_ASSERT(mbedtls_mpi_cmp_mpi(&R.X, &xB) == 0);

    TEST_ASSERT(mbedtls_ecp_mul(&grp, &R, &dA, &R,
                                &mbedtls_test_rnd_pseudo_rand, &rnd_info) == 0);
    TEST_ASSERT(mbedtls_ecp_check_pubkey(&grp, &R) == 0);
    TEST_ASSERT(mbedtls_mpi_cmp_mpi(&R.X, &xS) == 0);

exit:
    mbedtls_ecp_group_free(&grp); mbedtls_ecp_point_free(&R);
    mbedtls_mpi_free(&dA); mbedtls_mpi_free(&xA);
    mbedtls_mpi_free(&dB); mbedtls_mpi_free(&xB);
    mbedtls_mpi_free(&xS);
}
/* END_CASE */

/* BEGIN_CASE */
void ecp_test_mul(int id, data_t *n_hex,
                  data_t *Px_hex, data_t *Py_hex, data_t *Pz_hex,
                  data_t *nPx_hex, data_t *nPy_hex, data_t *nPz_hex,
                  int expected_ret)
{
    mbedtls_ecp_group grp;
    mbedtls_ecp_point P, nP, R;
    mbedtls_mpi n;
    mbedtls_test_rnd_pseudo_info rnd_info;

    mbedtls_ecp_group_init(&grp); mbedtls_ecp_point_init(&R);
    mbedtls_ecp_point_init(&P); mbedtls_ecp_point_init(&nP);
    mbedtls_mpi_init(&n);
    memset(&rnd_info, 0x00, sizeof(mbedtls_test_rnd_pseudo_info));

    TEST_ASSERT(mbedtls_ecp_group_load(&grp, id) == 0);

    TEST_ASSERT(mbedtls_ecp_check_pubkey(&grp, &grp.G) == 0);

    TEST_ASSERT(mbedtls_mpi_read_binary(&n, n_hex->x, n_hex->len) == 0);

    TEST_ASSERT(mbedtls_mpi_read_binary(&P.X, Px_hex->x, Px_hex->len) == 0);
    TEST_ASSERT(mbedtls_mpi_read_binary(&P.Y, Py_hex->x, Py_hex->len) == 0);
    TEST_ASSERT(mbedtls_mpi_read_binary(&P.Z, Pz_hex->x, Pz_hex->len) == 0);
    TEST_ASSERT(mbedtls_mpi_read_binary(&nP.X, nPx_hex->x, nPx_hex->len)
                == 0);
    TEST_ASSERT(mbedtls_mpi_read_binary(&nP.Y, nPy_hex->x, nPy_hex->len)
                == 0);
    TEST_ASSERT(mbedtls_mpi_read_binary(&nP.Z, nPz_hex->x, nPz_hex->len)
                == 0);

    TEST_ASSERT(mbedtls_ecp_mul(&grp, &R, &n, &P,
                                &mbedtls_test_rnd_pseudo_rand, &rnd_info)
                == expected_ret);

    if (expected_ret == 0) {
        TEST_ASSERT(mbedtls_mpi_cmp_mpi(&nP.X, &R.X) == 0);
        TEST_ASSERT(mbedtls_mpi_cmp_mpi(&nP.Y, &R.Y) == 0);
        TEST_ASSERT(mbedtls_mpi_cmp_mpi(&nP.Z, &R.Z) == 0);
    }

exit:
    mbedtls_ecp_group_free(&grp); mbedtls_ecp_point_free(&R);
    mbedtls_ecp_point_free(&P); mbedtls_ecp_point_free(&nP);
    mbedtls_mpi_free(&n);
}
/* END_CASE */

/* BEGIN_CASE */
void ecp_test_mul_rng(int id, data_t *d_hex)
{
    mbedtls_ecp_group grp;
    mbedtls_mpi d;
    mbedtls_ecp_point Q;

    mbedtls_ecp_group_init(&grp); mbedtls_mpi_init(&d);
    mbedtls_ecp_point_init(&Q);

    TEST_ASSERT(mbedtls_ecp_group_load(&grp, id) == 0);

    TEST_ASSERT(mbedtls_ecp_check_pubkey(&grp, &grp.G) == 0);

    TEST_ASSERT(mbedtls_mpi_read_binary(&d, d_hex->x, d_hex->len) == 0);

    TEST_ASSERT(mbedtls_ecp_mul(&grp, &Q, &d, &grp.G,
                                &mbedtls_test_rnd_zero_rand, NULL)
                == MBEDTLS_ERR_ECP_RANDOM_FAILED);

exit:
    mbedtls_ecp_group_free(&grp); mbedtls_mpi_free(&d);
    mbedtls_ecp_point_free(&Q);
}
/* END_CASE */

/* BEGIN_CASE depends_on:MBEDTLS_ECP_SHORT_WEIERSTRASS_ENABLED */
void ecp_muladd(int id,
                data_t *u1_bin, data_t *P1_bin,
                data_t *u2_bin, data_t *P2_bin,
                data_t *expected_result)
{
    /* Compute R = u1 * P1 + u2 * P2 */
    mbedtls_ecp_group grp;
    mbedtls_ecp_point P1, P2, R;
    mbedtls_mpi u1, u2;
    uint8_t actual_result[MBEDTLS_ECP_MAX_PT_LEN];
    size_t len;

    mbedtls_ecp_group_init(&grp);
    mbedtls_ecp_point_init(&P1);
    mbedtls_ecp_point_init(&P2);
    mbedtls_ecp_point_init(&R);
    mbedtls_mpi_init(&u1);
    mbedtls_mpi_init(&u2);

    TEST_EQUAL(0, mbedtls_ecp_group_load(&grp, id));
    TEST_EQUAL(0, mbedtls_mpi_read_binary(&u1, u1_bin->x, u1_bin->len));
    TEST_EQUAL(0, mbedtls_mpi_read_binary(&u2, u2_bin->x, u2_bin->len));
    TEST_EQUAL(0, mbedtls_ecp_point_read_binary(&grp, &P1,
                                                P1_bin->x, P1_bin->len));
    TEST_EQUAL(0, mbedtls_ecp_point_read_binary(&grp, &P2,
                                                P2_bin->x, P2_bin->len));

    TEST_EQUAL(0, mbedtls_ecp_muladd(&grp, &R, &u1, &P1, &u2, &P2));
    TEST_EQUAL(0, mbedtls_ecp_point_write_binary(
                   &grp, &R, MBEDTLS_ECP_PF_UNCOMPRESSED,
                   &len, actual_result, sizeof(actual_result)));
    TEST_ASSERT(len <= MBEDTLS_ECP_MAX_PT_LEN);

    ASSERT_COMPARE(expected_result->x, expected_result->len,
                   actual_result, len);

exit:
    mbedtls_ecp_group_free(&grp);
    mbedtls_ecp_point_free(&P1);
    mbedtls_ecp_point_free(&P2);
    mbedtls_ecp_point_free(&R);
    mbedtls_mpi_free(&u1);
    mbedtls_mpi_free(&u2);
}
/* END_CASE */

/* BEGIN_CASE */
void ecp_fast_mod(int id, char *N_str)
{
    mbedtls_ecp_group grp;
    mbedtls_mpi N, R;

    mbedtls_mpi_init(&N); mbedtls_mpi_init(&R);
    mbedtls_ecp_group_init(&grp);

    TEST_ASSERT(mbedtls_test_read_mpi(&N, N_str) == 0);
    TEST_ASSERT(mbedtls_ecp_group_load(&grp, id) == 0);
    TEST_ASSERT(grp.modp != NULL);

    /*
     * Store correct result before we touch N
     */
    TEST_ASSERT(mbedtls_mpi_mod_mpi(&R, &N, &grp.P) == 0);

    TEST_ASSERT(grp.modp(&N) == 0);
    TEST_ASSERT(mbedtls_mpi_bitlen(&N) <= grp.pbits + 3);

    /*
     * Use mod rather than addition/subtraction in case previous test fails
     */
    TEST_ASSERT(mbedtls_mpi_mod_mpi(&N, &N, &grp.P) == 0);
    TEST_ASSERT(mbedtls_mpi_cmp_mpi(&N, &R) == 0);

exit:
    mbedtls_mpi_free(&N); mbedtls_mpi_free(&R);
    mbedtls_ecp_group_free(&grp);
}
/* END_CASE */

/* BEGIN_CASE */
void ecp_write_binary(int id, char *x, char *y, char *z, int format,
                      data_t *out, int blen, int ret)
{
    mbedtls_ecp_group grp;
    mbedtls_ecp_point P;
    unsigned char buf[256];
    size_t olen;

    memset(buf, 0, sizeof(buf));

    mbedtls_ecp_group_init(&grp); mbedtls_ecp_point_init(&P);

    TEST_ASSERT(mbedtls_ecp_group_load(&grp, id) == 0);

    TEST_ASSERT(mbedtls_test_read_mpi(&P.X, x) == 0);
    TEST_ASSERT(mbedtls_test_read_mpi(&P.Y, y) == 0);
    TEST_ASSERT(mbedtls_test_read_mpi(&P.Z, z) == 0);

    TEST_ASSERT(mbedtls_ecp_point_write_binary(&grp, &P, format,
                                               &olen, buf, blen) == ret);

    if (ret == 0) {
        TEST_ASSERT(olen <= MBEDTLS_ECP_MAX_PT_LEN);
        TEST_ASSERT(mbedtls_test_hexcmp(buf, out->x, olen, out->len) == 0);
    }

exit:
    mbedtls_ecp_group_free(&grp); mbedtls_ecp_point_free(&P);
}
/* END_CASE */

/* BEGIN_CASE */
void ecp_read_binary(int id, data_t *buf, char *x, char *y, char *z,
                     int ret)
{
    mbedtls_ecp_group grp;
    mbedtls_ecp_point P;
    mbedtls_mpi X, Y, Z;


<<<<<<< HEAD
    mbedtls_ecp_group_init( &grp ); mbedtls_ecp_point_init( &P );
    mbedtls_mpi_init( &X ); mbedtls_mpi_init( &Y ); mbedtls_mpi_init( &Z );

    TEST_ASSERT( mbedtls_ecp_group_load( &grp, id ) == 0 );

    TEST_ASSERT( mbedtls_test_read_mpi( &X, 16, x ) == 0 );
    TEST_ASSERT( mbedtls_test_read_mpi( &Y, 16, y ) == 0 );
    TEST_ASSERT( mbedtls_test_read_mpi( &Z, 16, z ) == 0 );

    TEST_ASSERT( mbedtls_ecp_point_read_binary( &grp, &P, buf->x, buf->len ) == ret );

    if( ret == 0 )
    {
        TEST_ASSERT( mbedtls_mpi_cmp_mpi( &P.X, &X ) == 0 );
#if defined(MBEDTLS_ECP_MONTGOMERY_ENABLED)
        if( mbedtls_ecp_get_type( &grp ) == MBEDTLS_ECP_TYPE_MONTGOMERY )
        {
            TEST_ASSERT( mbedtls_mpi_cmp_int( &Y, 0 ) == 0 );
            TEST_ASSERT( P.Y.p == NULL );
            TEST_ASSERT( mbedtls_mpi_cmp_int( &Z, 1 ) == 0 );
            TEST_ASSERT( mbedtls_mpi_cmp_int( &P.Z, 1 ) == 0 );
        }
        else
#endif
        {
            TEST_ASSERT( mbedtls_mpi_cmp_mpi( &P.Y, &Y ) == 0 );
            TEST_ASSERT( mbedtls_mpi_cmp_mpi( &P.Z, &Z ) == 0 );
=======
    mbedtls_ecp_group_init(&grp); mbedtls_ecp_point_init(&P);
    mbedtls_mpi_init(&X); mbedtls_mpi_init(&Y); mbedtls_mpi_init(&Z);

    TEST_ASSERT(mbedtls_ecp_group_load(&grp, id) == 0);

    TEST_ASSERT(mbedtls_test_read_mpi(&X, x) == 0);
    TEST_ASSERT(mbedtls_test_read_mpi(&Y, y) == 0);
    TEST_ASSERT(mbedtls_test_read_mpi(&Z, z) == 0);

    TEST_ASSERT(mbedtls_ecp_point_read_binary(&grp, &P, buf->x, buf->len) == ret);

    if (ret == 0) {
        TEST_ASSERT(mbedtls_mpi_cmp_mpi(&P.X, &X) == 0);
        if (mbedtls_ecp_get_type(&grp) == MBEDTLS_ECP_TYPE_MONTGOMERY) {
            TEST_ASSERT(mbedtls_mpi_cmp_int(&Y, 0) == 0);
            TEST_ASSERT(P.Y.p == NULL);
            TEST_ASSERT(mbedtls_mpi_cmp_int(&Z, 1) == 0);
            TEST_ASSERT(mbedtls_mpi_cmp_int(&P.Z, 1) == 0);
        } else {
            TEST_ASSERT(mbedtls_mpi_cmp_mpi(&P.Y, &Y) == 0);
            TEST_ASSERT(mbedtls_mpi_cmp_mpi(&P.Z, &Z) == 0);

            if (buf->x[0] == 0x04 &&
                /* (reading compressed format supported only for
                 *  Short Weierstrass curves with prime p where p = 3 mod 4) */
                id != MBEDTLS_ECP_DP_SECP224R1 &&
                id != MBEDTLS_ECP_DP_SECP224K1) {
                /* re-encode in compressed format and test read again */
                mbedtls_mpi_free(&P.Y);
                buf->x[0] = 0x02 + mbedtls_mpi_get_bit(&Y, 0);
                TEST_ASSERT(mbedtls_ecp_point_read_binary(&grp, &P, buf->x, buf->len/2+1) == 0);
                TEST_ASSERT(mbedtls_mpi_cmp_mpi(&P.Y, &Y) == 0);
            }
>>>>>>> a0c806aa
        }
    }

exit:
    mbedtls_ecp_group_free(&grp); mbedtls_ecp_point_free(&P);
    mbedtls_mpi_free(&X); mbedtls_mpi_free(&Y); mbedtls_mpi_free(&Z);
}
/* END_CASE */

/* BEGIN_CASE */
void mbedtls_ecp_tls_read_point(int id, data_t *buf, char *x, char *y,
                                char *z, int ret)
{
    mbedtls_ecp_group grp;
    mbedtls_ecp_point P;
    mbedtls_mpi X, Y, Z;
    const unsigned char *vbuf = buf->x;


    mbedtls_ecp_group_init(&grp); mbedtls_ecp_point_init(&P);
    mbedtls_mpi_init(&X); mbedtls_mpi_init(&Y); mbedtls_mpi_init(&Z);

    TEST_ASSERT(mbedtls_ecp_group_load(&grp, id) == 0);

    TEST_ASSERT(mbedtls_test_read_mpi(&X, x) == 0);
    TEST_ASSERT(mbedtls_test_read_mpi(&Y, y) == 0);
    TEST_ASSERT(mbedtls_test_read_mpi(&Z, z) == 0);

    TEST_ASSERT(mbedtls_ecp_tls_read_point(&grp, &P, &vbuf, buf->len) == ret);

    if (ret == 0) {
        TEST_ASSERT(mbedtls_mpi_cmp_mpi(&P.X, &X) == 0);
        TEST_ASSERT(mbedtls_mpi_cmp_mpi(&P.Y, &Y) == 0);
        TEST_ASSERT(mbedtls_mpi_cmp_mpi(&P.Z, &Z) == 0);
        TEST_ASSERT((uint32_t) (vbuf - buf->x) == buf->len);
    }

exit:
    mbedtls_ecp_group_free(&grp); mbedtls_ecp_point_free(&P);
    mbedtls_mpi_free(&X); mbedtls_mpi_free(&Y); mbedtls_mpi_free(&Z);
}
/* END_CASE */

/* BEGIN_CASE */
void ecp_tls_write_read_point(int id)
{
    mbedtls_ecp_group grp;
    mbedtls_ecp_point pt;
    unsigned char buf[256];
    const unsigned char *vbuf;
    size_t olen;

<<<<<<< HEAD
    mbedtls_ecp_group_init( &grp );
    mbedtls_ecp_point_init( &pt );

    TEST_ASSERT( mbedtls_ecp_group_load( &grp, id ) == 0 );

    memset( buf, 0x00, sizeof( buf ) ); vbuf = buf;
    TEST_ASSERT( mbedtls_ecp_tls_write_point( &grp, &grp.G,
                    MBEDTLS_ECP_PF_COMPRESSED, &olen, buf, 256 ) == 0 );
    TEST_ASSERT( mbedtls_ecp_tls_read_point( &grp, &pt, &vbuf, olen )
                 == MBEDTLS_ERR_ECP_FEATURE_UNAVAILABLE );
    TEST_ASSERT( vbuf == buf + olen );

    memset( buf, 0x00, sizeof( buf ) ); vbuf = buf;
    TEST_ASSERT( mbedtls_ecp_tls_write_point( &grp, &grp.G,
                    MBEDTLS_ECP_PF_UNCOMPRESSED, &olen, buf, 256 ) == 0 );
    TEST_ASSERT( mbedtls_ecp_tls_read_point( &grp, &pt, &vbuf, olen ) == 0 );
    TEST_ASSERT( mbedtls_mpi_cmp_mpi( &grp.G.X, &pt.X ) == 0 );
    TEST_ASSERT( mbedtls_mpi_cmp_mpi( &grp.G.Y, &pt.Y ) == 0 );
    TEST_ASSERT( mbedtls_mpi_cmp_mpi( &grp.G.Z, &pt.Z ) == 0 );
    TEST_ASSERT( vbuf == buf + olen );

    memset( buf, 0x00, sizeof( buf ) ); vbuf = buf;
    TEST_ASSERT( mbedtls_ecp_set_zero_ext( &grp, &pt ) == 0 );
    TEST_ASSERT( mbedtls_ecp_tls_write_point( &grp, &pt,
                    MBEDTLS_ECP_PF_COMPRESSED, &olen, buf, 256 ) == 0 );
    TEST_ASSERT( mbedtls_ecp_tls_read_point( &grp, &pt, &vbuf, olen ) == 0 );
    TEST_ASSERT( mbedtls_ecp_is_zero_ext( &grp, &pt ) );
    TEST_ASSERT( vbuf == buf + olen );

    memset( buf, 0x00, sizeof( buf ) ); vbuf = buf;
    TEST_ASSERT( mbedtls_ecp_set_zero_ext( &grp, &pt ) == 0 );
    TEST_ASSERT( mbedtls_ecp_tls_write_point( &grp, &pt,
                    MBEDTLS_ECP_PF_UNCOMPRESSED, &olen, buf, 256 ) == 0 );
    TEST_ASSERT( mbedtls_ecp_tls_read_point( &grp, &pt, &vbuf, olen ) == 0 );
    TEST_ASSERT( mbedtls_ecp_is_zero_ext( &grp, &pt ) );
    TEST_ASSERT( vbuf == buf + olen );
=======
    mbedtls_ecp_group_init(&grp);
    mbedtls_ecp_point_init(&pt);

    TEST_ASSERT(mbedtls_ecp_group_load(&grp, id) == 0);

    memset(buf, 0x00, sizeof(buf)); vbuf = buf;
    TEST_ASSERT(mbedtls_ecp_tls_write_point(&grp, &grp.G,
                                            MBEDTLS_ECP_PF_COMPRESSED, &olen, buf, 256) == 0);
    TEST_ASSERT(mbedtls_ecp_tls_read_point(&grp, &pt, &vbuf, olen) == 0);
    TEST_ASSERT(mbedtls_mpi_cmp_mpi(&grp.G.X, &pt.X) == 0);
    TEST_ASSERT(mbedtls_mpi_cmp_mpi(&grp.G.Y, &pt.Y) == 0);
    TEST_ASSERT(mbedtls_mpi_cmp_mpi(&grp.G.Z, &pt.Z) == 0);
    TEST_ASSERT(vbuf == buf + olen);

    memset(buf, 0x00, sizeof(buf)); vbuf = buf;
    TEST_ASSERT(mbedtls_ecp_tls_write_point(&grp, &grp.G,
                                            MBEDTLS_ECP_PF_UNCOMPRESSED, &olen, buf, 256) == 0);
    TEST_ASSERT(mbedtls_ecp_tls_read_point(&grp, &pt, &vbuf, olen) == 0);
    TEST_ASSERT(mbedtls_mpi_cmp_mpi(&grp.G.X, &pt.X) == 0);
    TEST_ASSERT(mbedtls_mpi_cmp_mpi(&grp.G.Y, &pt.Y) == 0);
    TEST_ASSERT(mbedtls_mpi_cmp_mpi(&grp.G.Z, &pt.Z) == 0);
    TEST_ASSERT(vbuf == buf + olen);

    memset(buf, 0x00, sizeof(buf)); vbuf = buf;
    TEST_ASSERT(mbedtls_ecp_set_zero(&pt) == 0);
    TEST_ASSERT(mbedtls_ecp_tls_write_point(&grp, &pt,
                                            MBEDTLS_ECP_PF_COMPRESSED, &olen, buf, 256) == 0);
    TEST_ASSERT(mbedtls_ecp_tls_read_point(&grp, &pt, &vbuf, olen) == 0);
    TEST_ASSERT(mbedtls_ecp_is_zero(&pt));
    TEST_ASSERT(vbuf == buf + olen);

    memset(buf, 0x00, sizeof(buf)); vbuf = buf;
    TEST_ASSERT(mbedtls_ecp_set_zero(&pt) == 0);
    TEST_ASSERT(mbedtls_ecp_tls_write_point(&grp, &pt,
                                            MBEDTLS_ECP_PF_UNCOMPRESSED, &olen, buf, 256) == 0);
    TEST_ASSERT(mbedtls_ecp_tls_read_point(&grp, &pt, &vbuf, olen) == 0);
    TEST_ASSERT(mbedtls_ecp_is_zero(&pt));
    TEST_ASSERT(vbuf == buf + olen);
>>>>>>> a0c806aa

exit:
    mbedtls_ecp_group_free(&grp);
    mbedtls_ecp_point_free(&pt);
}
/* END_CASE */

/* BEGIN_CASE */
void mbedtls_ecp_tls_read_group(data_t *buf, int result, int bits,
                                int record_len)
{
    mbedtls_ecp_group grp;
    const unsigned char *vbuf = buf->x;
    int ret;

    mbedtls_ecp_group_init(&grp);

    ret = mbedtls_ecp_tls_read_group(&grp, &vbuf, buf->len);

    TEST_ASSERT(ret == result);
    if (ret == 0) {
        TEST_ASSERT(mbedtls_mpi_bitlen(&grp.P) == (size_t) bits);
        TEST_ASSERT(vbuf - buf->x ==  record_len);
    }

exit:
    mbedtls_ecp_group_free(&grp);
}
/* END_CASE */

/* BEGIN_CASE */
void ecp_tls_write_read_group(int id)
{
    mbedtls_ecp_group grp1, grp2;
    unsigned char buf[10];
    const unsigned char *vbuf = buf;
    size_t len;
    int ret;

    mbedtls_ecp_group_init(&grp1);
    mbedtls_ecp_group_init(&grp2);
    memset(buf, 0x00, sizeof(buf));

    TEST_ASSERT(mbedtls_ecp_group_load(&grp1, id) == 0);

    TEST_ASSERT(mbedtls_ecp_tls_write_group(&grp1, &len, buf, 10) == 0);
    ret = mbedtls_ecp_tls_read_group(&grp2, &vbuf, len);
    TEST_ASSERT(ret == 0);

    if (ret == 0) {
        TEST_ASSERT(mbedtls_mpi_cmp_mpi(&grp1.N, &grp2.N) == 0);
        TEST_ASSERT(grp1.id == grp2.id);
    }

exit:
    mbedtls_ecp_group_free(&grp1);
    mbedtls_ecp_group_free(&grp2);
}
/* END_CASE */

/* BEGIN_CASE */
void mbedtls_ecp_group_metadata(int id, int bit_size, int crv_type,
                                char *P, char *A, char *B,
                                char *G_x, char *G_y, char *N,
                                int tls_id)
{
    mbedtls_ecp_group grp, grp_read, grp_cpy;
    const mbedtls_ecp_group_id *g_id;
    mbedtls_ecp_group_id read_g_id;
    const mbedtls_ecp_curve_info *crv, *crv_tls_id, *crv_name;

    mbedtls_mpi exp_P, exp_A, exp_B, exp_G_x, exp_G_y, exp_N;

    unsigned char buf[3], ecparameters[3] = { 3, 0, tls_id };
    const unsigned char *vbuf = buf;
    size_t olen;

    mbedtls_ecp_group_init(&grp);
    mbedtls_ecp_group_init(&grp_read);
    mbedtls_ecp_group_init(&grp_cpy);

    mbedtls_mpi_init(&exp_P);
    mbedtls_mpi_init(&exp_A);
    mbedtls_mpi_init(&exp_B);
    mbedtls_mpi_init(&exp_G_x);
    mbedtls_mpi_init(&exp_G_y);
    mbedtls_mpi_init(&exp_N);

    // Read expected parameters
    TEST_EQUAL(mbedtls_test_read_mpi(&exp_P, P), 0);
    TEST_EQUAL(mbedtls_test_read_mpi(&exp_A, A), 0);
    TEST_EQUAL(mbedtls_test_read_mpi(&exp_G_x, G_x), 0);
    TEST_EQUAL(mbedtls_test_read_mpi(&exp_N, N), 0);
    TEST_EQUAL(mbedtls_test_read_mpi(&exp_B, B), 0);
    TEST_EQUAL(mbedtls_test_read_mpi(&exp_G_y, G_y), 0);

    // Convert exp_A to internal representation (A+2)/4
    if (crv_type == MBEDTLS_ECP_TYPE_MONTGOMERY) {
        TEST_EQUAL(mbedtls_mpi_add_int(&exp_A, &exp_A, 2), 0);
        TEST_EQUAL(mbedtls_mpi_div_int(&exp_A, NULL, &exp_A, 4), 0);
    }

    // Load group
    TEST_EQUAL(mbedtls_ecp_group_load(&grp, id), 0);

    // Compare group with expected parameters
    // A is NULL for SECPxxxR1 curves
    // B and G_y are NULL for curve25519 and curve448
    TEST_EQUAL(mbedtls_mpi_cmp_mpi(&exp_P, &grp.P), 0);
    if (*A != 0) {
        TEST_EQUAL(mbedtls_mpi_cmp_mpi(&exp_A, &grp.A), 0);
    }
    if (*B != 0) {
        TEST_EQUAL(mbedtls_mpi_cmp_mpi(&exp_B, &grp.B), 0);
    }
    TEST_EQUAL(mbedtls_mpi_cmp_mpi(&exp_G_x, &grp.G.X), 0);
    if (*G_y != 0) {
        TEST_EQUAL(mbedtls_mpi_cmp_mpi(&exp_G_y, &grp.G.Y), 0);
    }
    TEST_EQUAL(mbedtls_mpi_cmp_mpi(&exp_N, &grp.N), 0);

    // Load curve info and compare with known values
    crv = mbedtls_ecp_curve_info_from_grp_id(id);
    TEST_EQUAL(crv->grp_id, id);
    TEST_EQUAL(crv->bit_size, bit_size);
    TEST_EQUAL(crv->tls_id, tls_id);

    // Load curve from TLS ID and name, and compare IDs
    crv_tls_id = mbedtls_ecp_curve_info_from_tls_id(crv->tls_id);
    crv_name = mbedtls_ecp_curve_info_from_name(crv->name);
    TEST_EQUAL(crv_tls_id->grp_id, id);
    TEST_EQUAL(crv_name->grp_id, id);

    // Validate write_group against test data
    TEST_EQUAL(mbedtls_ecp_tls_write_group(&grp, &olen,
                                           buf, sizeof(buf)),
               0);
    TEST_EQUAL(mbedtls_test_hexcmp(buf, ecparameters, olen,
                                   sizeof(ecparameters)),
               0);

    // Read group from buffer and compare with expected ID
    TEST_EQUAL(mbedtls_ecp_tls_read_group_id(&read_g_id, &vbuf, olen),
               0);
    TEST_EQUAL(read_g_id, id);
    vbuf = buf;
    TEST_EQUAL(mbedtls_ecp_tls_read_group(&grp_read, &vbuf, olen),
               0);
    TEST_EQUAL(grp_read.id, id);

    // Check curve type, and if it can be used for ECDH/ECDSA
    TEST_EQUAL(mbedtls_ecp_get_type(&grp), crv_type);
#if defined(MBEDTLS_ECDH_C)
    TEST_EQUAL(mbedtls_ecdh_can_do(id), 1);
#endif
#if defined(MBEDTLS_ECDSA_C)
    TEST_EQUAL(mbedtls_ecdsa_can_do(id),
               crv_type == MBEDTLS_ECP_TYPE_SHORT_WEIERSTRASS);
#endif

    // Copy group and compare with original
    TEST_EQUAL(mbedtls_ecp_group_copy(&grp_cpy, &grp), 0);
    TEST_EQUAL(mbedtls_ecp_group_cmp(&grp, &grp_cpy), 0);

    // Check curve is in curve list and group ID list
    for (crv = mbedtls_ecp_curve_list();
         crv->grp_id != MBEDTLS_ECP_DP_NONE &&
         crv->grp_id != (unsigned) id;
         crv++) {
        ;
    }
    TEST_EQUAL(crv->grp_id, id);
    for (g_id = mbedtls_ecp_grp_id_list();
         *g_id != MBEDTLS_ECP_DP_NONE && *g_id != (unsigned) id;
         g_id++) {
        ;
    }
    TEST_EQUAL(*g_id, (unsigned) id);

exit:
    mbedtls_ecp_group_free(&grp); mbedtls_ecp_group_free(&grp_cpy);
    mbedtls_ecp_group_free(&grp_read);
    mbedtls_mpi_free(&exp_P); mbedtls_mpi_free(&exp_A);
    mbedtls_mpi_free(&exp_B); mbedtls_mpi_free(&exp_G_x);
    mbedtls_mpi_free(&exp_G_y); mbedtls_mpi_free(&exp_N);
}
/* END_CASE */

/* BEGIN_CASE */
void mbedtls_ecp_check_privkey(int id, char *key_hex, int ret)
{
    mbedtls_ecp_group grp;
    mbedtls_mpi d;

    mbedtls_ecp_group_init(&grp);
    mbedtls_mpi_init(&d);

    TEST_ASSERT(mbedtls_ecp_group_load(&grp, id) == 0);
    TEST_ASSERT(mbedtls_test_read_mpi(&d, key_hex) == 0);

    TEST_ASSERT(mbedtls_ecp_check_privkey(&grp, &d) == ret);

exit:
    mbedtls_ecp_group_free(&grp);
    mbedtls_mpi_free(&d);
}
/* END_CASE */

/* BEGIN_CASE */
void mbedtls_ecp_check_pub_priv(int id_pub, char *Qx_pub, char *Qy_pub,
                                int id, char *d, char *Qx, char *Qy,
                                int ret)
{
    mbedtls_ecp_keypair pub, prv;
    mbedtls_test_rnd_pseudo_info rnd_info;

    mbedtls_ecp_keypair_init(&pub);
    mbedtls_ecp_keypair_init(&prv);
    memset(&rnd_info, 0x00, sizeof(mbedtls_test_rnd_pseudo_info));

    if (id_pub != MBEDTLS_ECP_DP_NONE) {
        TEST_ASSERT(mbedtls_ecp_group_load(&pub.grp, id_pub) == 0);
    }
    TEST_ASSERT(mbedtls_ecp_point_read_string(&pub.Q, 16, Qx_pub, Qy_pub) == 0);

    if (id != MBEDTLS_ECP_DP_NONE) {
        TEST_ASSERT(mbedtls_ecp_group_load(&prv.grp, id) == 0);
    }
    TEST_ASSERT(mbedtls_ecp_point_read_string(&prv.Q, 16, Qx, Qy) == 0);
    TEST_ASSERT(mbedtls_test_read_mpi(&prv.d, d) == 0);

    TEST_ASSERT(mbedtls_ecp_check_pub_priv(&pub, &prv,
                                           &mbedtls_test_rnd_pseudo_rand, &rnd_info) == ret);

exit:
    mbedtls_ecp_keypair_free(&pub);
    mbedtls_ecp_keypair_free(&prv);
}
/* END_CASE */

/* BEGIN_CASE */
void mbedtls_ecp_gen_keypair(int id)
{
    mbedtls_ecp_group grp;
    mbedtls_ecp_point Q;
    mbedtls_mpi d;
    mbedtls_test_rnd_pseudo_info rnd_info;

    mbedtls_ecp_group_init(&grp);
    mbedtls_ecp_point_init(&Q);
    mbedtls_mpi_init(&d);
    memset(&rnd_info, 0x00, sizeof(mbedtls_test_rnd_pseudo_info));

    TEST_ASSERT(mbedtls_ecp_group_load(&grp, id) == 0);

    TEST_ASSERT(mbedtls_ecp_gen_keypair(&grp, &d, &Q,
                                        &mbedtls_test_rnd_pseudo_rand,
                                        &rnd_info) == 0);

    TEST_ASSERT(mbedtls_ecp_check_pubkey(&grp, &Q) == 0);
    TEST_ASSERT(mbedtls_ecp_check_privkey(&grp, &d) == 0);

exit:
    mbedtls_ecp_group_free(&grp);
    mbedtls_ecp_point_free(&Q);
    mbedtls_mpi_free(&d);
}
/* END_CASE */

/* BEGIN_CASE */
void mbedtls_ecp_gen_key(int id)
{
    mbedtls_ecp_keypair key;
    mbedtls_test_rnd_pseudo_info rnd_info;

    mbedtls_ecp_keypair_init(&key);
    memset(&rnd_info, 0x00, sizeof(mbedtls_test_rnd_pseudo_info));

    TEST_ASSERT(mbedtls_ecp_gen_key(id, &key,
                                    &mbedtls_test_rnd_pseudo_rand,
                                    &rnd_info) == 0);

    TEST_ASSERT(mbedtls_ecp_check_pubkey(&key.grp, &key.Q) == 0);
    TEST_ASSERT(mbedtls_ecp_check_privkey(&key.grp, &key.d) == 0);

exit:
    mbedtls_ecp_keypair_free(&key);
}
/* END_CASE */

/* BEGIN_CASE */
void mbedtls_ecp_read_key(int grp_id, data_t *in_key, int expected, int canonical)
{
    int ret = 0;
    mbedtls_ecp_keypair key;
    mbedtls_ecp_keypair key2;

    mbedtls_ecp_keypair_init(&key);
    mbedtls_ecp_keypair_init(&key2);

    ret = mbedtls_ecp_read_key(grp_id, &key, in_key->x, in_key->len);
    TEST_ASSERT(ret == expected);

    if (expected == 0) {
        ret = mbedtls_ecp_check_privkey(&key.grp, &key.d);
        TEST_ASSERT(ret == 0);

        if (canonical) {
            unsigned char buf[MBEDTLS_ECP_MAX_BYTES];

            ret = mbedtls_ecp_write_key(&key, buf, in_key->len);
            TEST_ASSERT(ret == 0);

            ASSERT_COMPARE(in_key->x, in_key->len,
                           buf, in_key->len);
        } else {
            unsigned char export1[MBEDTLS_ECP_MAX_BYTES];
            unsigned char export2[MBEDTLS_ECP_MAX_BYTES];

            ret = mbedtls_ecp_write_key(&key, export1, in_key->len);
            TEST_ASSERT(ret == 0);

            ret = mbedtls_ecp_read_key(grp_id, &key2, export1, in_key->len);
            TEST_ASSERT(ret == expected);

            ret = mbedtls_ecp_write_key(&key2, export2, in_key->len);
            TEST_ASSERT(ret == 0);

            ASSERT_COMPARE(export1, in_key->len,
                           export2, in_key->len);
        }
    }

exit:
    mbedtls_ecp_keypair_free(&key);
    mbedtls_ecp_keypair_free(&key2);
}
/* END_CASE */

/* BEGIN_CASE depends_on:HAVE_FIX_NEGATIVE */
void fix_negative(data_t *N_bin, int c, int bits)
{
    mbedtls_mpi C, M, N;

    mbedtls_mpi_init(&C);
    mbedtls_mpi_init(&M);
    mbedtls_mpi_init(&N);

    /* C = - c * 2^bits (positive since c is negative) */
    TEST_EQUAL(0, mbedtls_mpi_lset(&C, -c));
    TEST_EQUAL(0, mbedtls_mpi_shift_l(&C, bits));

    TEST_EQUAL(0, mbedtls_mpi_read_binary(&N, N_bin->x, N_bin->len));
    TEST_EQUAL(0, mbedtls_mpi_grow(&N, C.n));

    /* M = N - C = - ( C - N ) (expected result of fix_negative) */
    TEST_EQUAL(0, mbedtls_mpi_sub_mpi(&M, &N, &C));

    mbedtls_ecp_fix_negative(&N, c, bits);

    TEST_EQUAL(0, mbedtls_mpi_cmp_mpi(&N, &M));

exit:
    mbedtls_mpi_free(&C);
    mbedtls_mpi_free(&M);
    mbedtls_mpi_free(&N);
}
/* END_CASE */

/* BEGIN_CASE depends_on:MBEDTLS_TEST_HOOKS:MBEDTLS_ECP_MONTGOMERY_ENABLED */
void genkey_mx_known_answer(int bits, data_t *seed, data_t *expected)
{
    mbedtls_test_rnd_buf_info rnd_info;
    mbedtls_mpi d;
    int ret;
    uint8_t *actual = NULL;

    mbedtls_mpi_init(&d);
    rnd_info.buf = seed->x;
    rnd_info.length = seed->len;
    rnd_info.fallback_f_rng = NULL;
    rnd_info.fallback_p_rng = NULL;

    ASSERT_ALLOC(actual, expected->len);

    ret = mbedtls_ecp_gen_privkey_mx(bits, &d,
                                     mbedtls_test_rnd_buffer_rand, &rnd_info);

    if (expected->len == 0) {
        /* Expecting an error (happens if there isn't enough randomness) */
        TEST_ASSERT(ret != 0);
    } else {
        TEST_EQUAL(ret, 0);
        TEST_EQUAL((size_t) bits + 1, mbedtls_mpi_bitlen(&d));
        TEST_EQUAL(0, mbedtls_mpi_write_binary(&d, actual, expected->len));
        /* Test the exact result. This assumes that the output of the
         * RNG is used in a specific way, which is overly constraining.
         * The advantage is that it's easier to test the expected properties
         * of the generated key:
         * - The most significant bit must be at a specific positions
         *   (can be enforced by checking the bit-length).
         * - The least significant bits must have specific values
         *   (can be enforced by checking these bits).
         * - Other bits must be random (by testing with different RNG outputs,
         *   we validate that those bits are indeed influenced by the RNG). */
        ASSERT_COMPARE(expected->x, expected->len,
                       actual, expected->len);
    }

exit:
    mbedtls_free(actual);
    mbedtls_mpi_free(&d);
}
/* END_CASE */

/* BEGIN_CASE */
void ecp_set_zero(int id, data_t *P_bin)
{
    mbedtls_ecp_group grp;
    mbedtls_ecp_point pt, zero_pt, nonzero_pt;

    mbedtls_ecp_group_init(&grp);
    mbedtls_ecp_point_init(&pt);
    mbedtls_ecp_point_init(&zero_pt);
    mbedtls_ecp_point_init(&nonzero_pt);

    // Set zero and non-zero points for comparison
    TEST_EQUAL(mbedtls_ecp_set_zero(&zero_pt), 0);
    TEST_EQUAL(mbedtls_ecp_group_load(&grp, id), 0);
    TEST_EQUAL(mbedtls_ecp_point_read_binary(&grp, &nonzero_pt,
                                             P_bin->x, P_bin->len), 0);
    TEST_EQUAL(mbedtls_ecp_is_zero(&zero_pt), 1);
    TEST_EQUAL(mbedtls_ecp_is_zero(&nonzero_pt), 0);

    // Test initialized point
    TEST_EQUAL(mbedtls_ecp_set_zero(&pt), 0);
    TEST_EQUAL(mbedtls_ecp_is_zero(&pt), 1);
    TEST_EQUAL(mbedtls_ecp_point_cmp(&zero_pt, &pt), 0);
    TEST_EQUAL(mbedtls_ecp_point_cmp(&nonzero_pt, &zero_pt),
               MBEDTLS_ERR_ECP_BAD_INPUT_DATA);

    // Test zeroed point
    TEST_EQUAL(mbedtls_ecp_set_zero(&pt), 0);
    TEST_EQUAL(mbedtls_ecp_is_zero(&pt), 1);
    TEST_EQUAL(mbedtls_ecp_point_cmp(&zero_pt, &pt), 0);
    TEST_EQUAL(mbedtls_ecp_point_cmp(&nonzero_pt, &pt),
               MBEDTLS_ERR_ECP_BAD_INPUT_DATA);

    // Set point to non-zero value
    TEST_EQUAL(mbedtls_ecp_point_read_binary(&grp, &pt,
                                             P_bin->x, P_bin->len), 0);
    TEST_EQUAL(mbedtls_ecp_is_zero(&pt), 0);
    TEST_EQUAL(mbedtls_ecp_point_cmp(&zero_pt, &pt),
               MBEDTLS_ERR_ECP_BAD_INPUT_DATA);
    TEST_EQUAL(mbedtls_ecp_point_cmp(&nonzero_pt, &pt), 0);

    // Test non-zero point
    TEST_EQUAL(mbedtls_ecp_set_zero(&pt), 0);
    TEST_EQUAL(mbedtls_ecp_is_zero(&pt), 1);
    TEST_EQUAL(mbedtls_ecp_point_cmp(&zero_pt, &pt), 0);
    TEST_EQUAL(mbedtls_ecp_point_cmp(&nonzero_pt, &pt),
               MBEDTLS_ERR_ECP_BAD_INPUT_DATA);

    // Test freed non-zero point
    TEST_EQUAL(mbedtls_ecp_point_read_binary(&grp, &pt,
                                             P_bin->x, P_bin->len), 0);
    mbedtls_ecp_point_free(&pt);
    TEST_EQUAL(mbedtls_ecp_set_zero(&pt), 0);
    TEST_EQUAL(mbedtls_ecp_is_zero(&pt), 1);
    TEST_EQUAL(mbedtls_ecp_point_cmp(&zero_pt, &pt), 0);
    TEST_EQUAL(mbedtls_ecp_point_cmp(&nonzero_pt, &pt),
               MBEDTLS_ERR_ECP_BAD_INPUT_DATA);

exit:
    mbedtls_ecp_group_free(&grp);
    mbedtls_ecp_point_free(&pt);
    mbedtls_ecp_point_free(&zero_pt);
    mbedtls_ecp_point_free(&nonzero_pt);
}
/* END_CASE */

/* BEGIN_CASE depends_on:MBEDTLS_SELF_TEST */
void ecp_selftest()
{
    TEST_ASSERT(mbedtls_ecp_self_test(1) == 0);
}
/* END_CASE */

/* BEGIN_CASE */
void ecp_export(int id, char *Qx, char *Qy, char *d, int expected_ret, int invalid_grp)
{
    mbedtls_ecp_keypair key;
    mbedtls_ecp_group export_grp;
    mbedtls_mpi export_d;
    mbedtls_ecp_point export_Q;

    mbedtls_ecp_group_init(&export_grp);
    mbedtls_ecp_group_init(&key.grp);
    mbedtls_mpi_init(&export_d);
    mbedtls_ecp_point_init(&export_Q);

    mbedtls_ecp_keypair_init(&key);
    if (invalid_grp == 0) {
        TEST_ASSERT(mbedtls_ecp_group_load(&key.grp, id) == 0);
    }
    TEST_ASSERT(mbedtls_ecp_point_read_string(&key.Q, 16, Qx, Qy) == 0);
    TEST_ASSERT(mbedtls_test_read_mpi(&key.d, d) == 0);

    TEST_EQUAL(mbedtls_ecp_export(&key, &export_grp,
                                  &export_d, &export_Q), expected_ret);

    if (expected_ret == 0) {
        TEST_EQUAL(mbedtls_ecp_point_cmp(&key.Q, &export_Q), 0);
        TEST_EQUAL(mbedtls_mpi_cmp_mpi(&key.d, &export_d), 0);
        TEST_EQUAL(mbedtls_ecp_group_cmp(&key.grp, &export_grp), 0);
    }

exit:
    mbedtls_ecp_keypair_free(&key);
    mbedtls_ecp_group_free(&export_grp);
    mbedtls_mpi_free(&export_d);
    mbedtls_ecp_point_free(&export_Q);
}
/* END_CASE */

/* BEGIN_CASE */
void ecp_check_order(int id, char *expected_order_hex)
{
    mbedtls_ecp_group grp;
    mbedtls_mpi expected_n;

    mbedtls_ecp_group_init(&grp);
    mbedtls_mpi_init(&expected_n);

    TEST_ASSERT(mbedtls_ecp_group_load(&grp, id) == 0);
    TEST_ASSERT(mbedtls_test_read_mpi(&expected_n, expected_order_hex) == 0);

    // check sign bits are well-formed (i.e. 1 or -1) - see #5810
    TEST_ASSERT(grp.N.s == -1 || grp.N.s == 1);
    TEST_ASSERT(expected_n.s == -1 || expected_n.s == 1);

    TEST_ASSERT(mbedtls_mpi_cmp_mpi(&grp.N, &expected_n) == 0);

exit:
    mbedtls_ecp_group_free(&grp);
    mbedtls_mpi_free(&expected_n);
}
/* END_CASE */<|MERGE_RESOLUTION|>--- conflicted
+++ resolved
@@ -628,35 +628,6 @@
     mbedtls_mpi X, Y, Z;
 
 
-<<<<<<< HEAD
-    mbedtls_ecp_group_init( &grp ); mbedtls_ecp_point_init( &P );
-    mbedtls_mpi_init( &X ); mbedtls_mpi_init( &Y ); mbedtls_mpi_init( &Z );
-
-    TEST_ASSERT( mbedtls_ecp_group_load( &grp, id ) == 0 );
-
-    TEST_ASSERT( mbedtls_test_read_mpi( &X, 16, x ) == 0 );
-    TEST_ASSERT( mbedtls_test_read_mpi( &Y, 16, y ) == 0 );
-    TEST_ASSERT( mbedtls_test_read_mpi( &Z, 16, z ) == 0 );
-
-    TEST_ASSERT( mbedtls_ecp_point_read_binary( &grp, &P, buf->x, buf->len ) == ret );
-
-    if( ret == 0 )
-    {
-        TEST_ASSERT( mbedtls_mpi_cmp_mpi( &P.X, &X ) == 0 );
-#if defined(MBEDTLS_ECP_MONTGOMERY_ENABLED)
-        if( mbedtls_ecp_get_type( &grp ) == MBEDTLS_ECP_TYPE_MONTGOMERY )
-        {
-            TEST_ASSERT( mbedtls_mpi_cmp_int( &Y, 0 ) == 0 );
-            TEST_ASSERT( P.Y.p == NULL );
-            TEST_ASSERT( mbedtls_mpi_cmp_int( &Z, 1 ) == 0 );
-            TEST_ASSERT( mbedtls_mpi_cmp_int( &P.Z, 1 ) == 0 );
-        }
-        else
-#endif
-        {
-            TEST_ASSERT( mbedtls_mpi_cmp_mpi( &P.Y, &Y ) == 0 );
-            TEST_ASSERT( mbedtls_mpi_cmp_mpi( &P.Z, &Z ) == 0 );
-=======
     mbedtls_ecp_group_init(&grp); mbedtls_ecp_point_init(&P);
     mbedtls_mpi_init(&X); mbedtls_mpi_init(&Y); mbedtls_mpi_init(&Z);
 
@@ -690,7 +661,6 @@
                 TEST_ASSERT(mbedtls_ecp_point_read_binary(&grp, &P, buf->x, buf->len/2+1) == 0);
                 TEST_ASSERT(mbedtls_mpi_cmp_mpi(&P.Y, &Y) == 0);
             }
->>>>>>> a0c806aa
         }
     }
 
@@ -743,44 +713,6 @@
     const unsigned char *vbuf;
     size_t olen;
 
-<<<<<<< HEAD
-    mbedtls_ecp_group_init( &grp );
-    mbedtls_ecp_point_init( &pt );
-
-    TEST_ASSERT( mbedtls_ecp_group_load( &grp, id ) == 0 );
-
-    memset( buf, 0x00, sizeof( buf ) ); vbuf = buf;
-    TEST_ASSERT( mbedtls_ecp_tls_write_point( &grp, &grp.G,
-                    MBEDTLS_ECP_PF_COMPRESSED, &olen, buf, 256 ) == 0 );
-    TEST_ASSERT( mbedtls_ecp_tls_read_point( &grp, &pt, &vbuf, olen )
-                 == MBEDTLS_ERR_ECP_FEATURE_UNAVAILABLE );
-    TEST_ASSERT( vbuf == buf + olen );
-
-    memset( buf, 0x00, sizeof( buf ) ); vbuf = buf;
-    TEST_ASSERT( mbedtls_ecp_tls_write_point( &grp, &grp.G,
-                    MBEDTLS_ECP_PF_UNCOMPRESSED, &olen, buf, 256 ) == 0 );
-    TEST_ASSERT( mbedtls_ecp_tls_read_point( &grp, &pt, &vbuf, olen ) == 0 );
-    TEST_ASSERT( mbedtls_mpi_cmp_mpi( &grp.G.X, &pt.X ) == 0 );
-    TEST_ASSERT( mbedtls_mpi_cmp_mpi( &grp.G.Y, &pt.Y ) == 0 );
-    TEST_ASSERT( mbedtls_mpi_cmp_mpi( &grp.G.Z, &pt.Z ) == 0 );
-    TEST_ASSERT( vbuf == buf + olen );
-
-    memset( buf, 0x00, sizeof( buf ) ); vbuf = buf;
-    TEST_ASSERT( mbedtls_ecp_set_zero_ext( &grp, &pt ) == 0 );
-    TEST_ASSERT( mbedtls_ecp_tls_write_point( &grp, &pt,
-                    MBEDTLS_ECP_PF_COMPRESSED, &olen, buf, 256 ) == 0 );
-    TEST_ASSERT( mbedtls_ecp_tls_read_point( &grp, &pt, &vbuf, olen ) == 0 );
-    TEST_ASSERT( mbedtls_ecp_is_zero_ext( &grp, &pt ) );
-    TEST_ASSERT( vbuf == buf + olen );
-
-    memset( buf, 0x00, sizeof( buf ) ); vbuf = buf;
-    TEST_ASSERT( mbedtls_ecp_set_zero_ext( &grp, &pt ) == 0 );
-    TEST_ASSERT( mbedtls_ecp_tls_write_point( &grp, &pt,
-                    MBEDTLS_ECP_PF_UNCOMPRESSED, &olen, buf, 256 ) == 0 );
-    TEST_ASSERT( mbedtls_ecp_tls_read_point( &grp, &pt, &vbuf, olen ) == 0 );
-    TEST_ASSERT( mbedtls_ecp_is_zero_ext( &grp, &pt ) );
-    TEST_ASSERT( vbuf == buf + olen );
-=======
     mbedtls_ecp_group_init(&grp);
     mbedtls_ecp_point_init(&pt);
 
@@ -805,21 +737,20 @@
     TEST_ASSERT(vbuf == buf + olen);
 
     memset(buf, 0x00, sizeof(buf)); vbuf = buf;
-    TEST_ASSERT(mbedtls_ecp_set_zero(&pt) == 0);
+    TEST_ASSERT(mbedtls_ecp_set_zero_ext(&grp, &pt) == 0);
     TEST_ASSERT(mbedtls_ecp_tls_write_point(&grp, &pt,
                                             MBEDTLS_ECP_PF_COMPRESSED, &olen, buf, 256) == 0);
     TEST_ASSERT(mbedtls_ecp_tls_read_point(&grp, &pt, &vbuf, olen) == 0);
-    TEST_ASSERT(mbedtls_ecp_is_zero(&pt));
+    TEST_ASSERT(mbedtls_ecp_is_zero_ext(&grp, &pt));
     TEST_ASSERT(vbuf == buf + olen);
 
     memset(buf, 0x00, sizeof(buf)); vbuf = buf;
-    TEST_ASSERT(mbedtls_ecp_set_zero(&pt) == 0);
+    TEST_ASSERT(mbedtls_ecp_set_zero_ext(&grp, &pt) == 0);
     TEST_ASSERT(mbedtls_ecp_tls_write_point(&grp, &pt,
                                             MBEDTLS_ECP_PF_UNCOMPRESSED, &olen, buf, 256) == 0);
     TEST_ASSERT(mbedtls_ecp_tls_read_point(&grp, &pt, &vbuf, olen) == 0);
-    TEST_ASSERT(mbedtls_ecp_is_zero(&pt));
+    TEST_ASSERT(mbedtls_ecp_is_zero_ext(&grp, &pt));
     TEST_ASSERT(vbuf == buf + olen);
->>>>>>> a0c806aa
 
 exit:
     mbedtls_ecp_group_free(&grp);
@@ -1247,23 +1178,23 @@
     mbedtls_ecp_point_init(&nonzero_pt);
 
     // Set zero and non-zero points for comparison
-    TEST_EQUAL(mbedtls_ecp_set_zero(&zero_pt), 0);
     TEST_EQUAL(mbedtls_ecp_group_load(&grp, id), 0);
+    TEST_EQUAL(mbedtls_ecp_set_zero_ext(&grp, &zero_pt), 0);
     TEST_EQUAL(mbedtls_ecp_point_read_binary(&grp, &nonzero_pt,
                                              P_bin->x, P_bin->len), 0);
-    TEST_EQUAL(mbedtls_ecp_is_zero(&zero_pt), 1);
-    TEST_EQUAL(mbedtls_ecp_is_zero(&nonzero_pt), 0);
+    TEST_EQUAL(mbedtls_ecp_is_zero_ext(&grp, &zero_pt), 1);
+    TEST_EQUAL(mbedtls_ecp_is_zero_ext(&grp, &nonzero_pt), 0);
 
     // Test initialized point
-    TEST_EQUAL(mbedtls_ecp_set_zero(&pt), 0);
-    TEST_EQUAL(mbedtls_ecp_is_zero(&pt), 1);
+    TEST_EQUAL(mbedtls_ecp_set_zero_ext(&grp, &pt), 0);
+    TEST_EQUAL(mbedtls_ecp_is_zero_ext(&grp, &pt), 1);
     TEST_EQUAL(mbedtls_ecp_point_cmp(&zero_pt, &pt), 0);
     TEST_EQUAL(mbedtls_ecp_point_cmp(&nonzero_pt, &zero_pt),
                MBEDTLS_ERR_ECP_BAD_INPUT_DATA);
 
     // Test zeroed point
-    TEST_EQUAL(mbedtls_ecp_set_zero(&pt), 0);
-    TEST_EQUAL(mbedtls_ecp_is_zero(&pt), 1);
+    TEST_EQUAL(mbedtls_ecp_set_zero_ext(&grp, &pt), 0);
+    TEST_EQUAL(mbedtls_ecp_is_zero_ext(&grp, &pt), 1);
     TEST_EQUAL(mbedtls_ecp_point_cmp(&zero_pt, &pt), 0);
     TEST_EQUAL(mbedtls_ecp_point_cmp(&nonzero_pt, &pt),
                MBEDTLS_ERR_ECP_BAD_INPUT_DATA);
@@ -1271,14 +1202,14 @@
     // Set point to non-zero value
     TEST_EQUAL(mbedtls_ecp_point_read_binary(&grp, &pt,
                                              P_bin->x, P_bin->len), 0);
-    TEST_EQUAL(mbedtls_ecp_is_zero(&pt), 0);
+    TEST_EQUAL(mbedtls_ecp_is_zero_ext(&grp, &pt), 0);
     TEST_EQUAL(mbedtls_ecp_point_cmp(&zero_pt, &pt),
                MBEDTLS_ERR_ECP_BAD_INPUT_DATA);
     TEST_EQUAL(mbedtls_ecp_point_cmp(&nonzero_pt, &pt), 0);
 
     // Test non-zero point
-    TEST_EQUAL(mbedtls_ecp_set_zero(&pt), 0);
-    TEST_EQUAL(mbedtls_ecp_is_zero(&pt), 1);
+    TEST_EQUAL(mbedtls_ecp_set_zero_ext(&grp, &pt), 0);
+    TEST_EQUAL(mbedtls_ecp_is_zero_ext(&grp, &pt), 1);
     TEST_EQUAL(mbedtls_ecp_point_cmp(&zero_pt, &pt), 0);
     TEST_EQUAL(mbedtls_ecp_point_cmp(&nonzero_pt, &pt),
                MBEDTLS_ERR_ECP_BAD_INPUT_DATA);
@@ -1287,8 +1218,8 @@
     TEST_EQUAL(mbedtls_ecp_point_read_binary(&grp, &pt,
                                              P_bin->x, P_bin->len), 0);
     mbedtls_ecp_point_free(&pt);
-    TEST_EQUAL(mbedtls_ecp_set_zero(&pt), 0);
-    TEST_EQUAL(mbedtls_ecp_is_zero(&pt), 1);
+    TEST_EQUAL(mbedtls_ecp_set_zero_ext(&grp, &pt), 0);
+    TEST_EQUAL(mbedtls_ecp_is_zero_ext(&grp, &pt), 1);
     TEST_EQUAL(mbedtls_ecp_point_cmp(&zero_pt, &pt), 0);
     TEST_EQUAL(mbedtls_ecp_point_cmp(&nonzero_pt, &pt),
                MBEDTLS_ERR_ECP_BAD_INPUT_DATA);
