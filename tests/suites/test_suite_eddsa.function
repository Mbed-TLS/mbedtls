/* BEGIN_HEADER */
#include "mbedtls/eddsa.h"
#include "mbedtls/sha512.h"
#include "mbedtls/sha3.h"

/* END_HEADER */

/* BEGIN_DEPENDENCIES
 * depends_on:MBEDTLS_EDDSA_C:MBEDTLS_SHA512_C:MBEDTLS_SHA3_C
 * END_DEPENDENCIES
 */

/* BEGIN_CASE */
void eddsa_sign(int gid, int eddsa_type, data_t *key, data_t *message, data_t *ed_ctx, data_t *tv)
{
    mbedtls_ecp_keypair ctx;
    mbedtls_mpi r, s;
    mbedtls_test_rnd_pseudo_info rnd_info;
    uint8_t *sign_buf = NULL, *data = message->x, *sha_buf = NULL;
    size_t sign_buf_size = 0, data_size = message->len;
    const size_t sha_buf_size = 64;

<<<<<<< HEAD
    TEST_ASSERT( ( gid == MBEDTLS_ECP_DP_ED25519 && key->len == 32 ) || ( gid == MBEDTLS_ECP_DP_ED448 && key->len == 57 ) ); /* For Ed25519 and Ed448 */

    TEST_ASSERT( ( gid == MBEDTLS_ECP_DP_ED25519 && ( eddsa_type == MBEDTLS_EDDSA_PURE || eddsa_type == MBEDTLS_EDDSA_CTX || eddsa_type == MBEDTLS_EDDSA_PREHASH ) ) ||
                    ( gid == MBEDTLS_ECP_DP_ED448 && ( eddsa_type == MBEDTLS_EDDSA_PURE || eddsa_type == MBEDTLS_EDDSA_PREHASH ) ) );
=======
    TEST_ASSERT((gid == MBEDTLS_ECP_DP_ED25519 && key->len == 32));     /* For Ed25519 */

    TEST_ASSERT((gid == MBEDTLS_ECP_DP_ED25519 &&
                 (eddsa_type == MBEDTLS_EDDSA_PURE || eddsa_type == MBEDTLS_EDDSA_CTX ||
                  eddsa_type == MBEDTLS_EDDSA_PREHASH)));
>>>>>>> 5b9b8a0b

    if (gid == MBEDTLS_ECP_DP_ED25519 && eddsa_type == MBEDTLS_EDDSA_PURE) {
        TEST_ASSERT(ed_ctx->len == 0);
    }

    sign_buf_size = key->len * 2;

    ASSERT_ALLOC(sign_buf, sign_buf_size);

    mbedtls_mpi_init(&r); mbedtls_mpi_init(&s);
    memset(&rnd_info, 0x00, sizeof(mbedtls_test_rnd_pseudo_info));
    mbedtls_ecp_keypair_init(&ctx);

    TEST_ASSERT(mbedtls_ecp_read_key((mbedtls_ecp_group_id) gid, &ctx, key->x, key->len) == 0);

    if (eddsa_type == MBEDTLS_EDDSA_PREHASH) {
        ASSERT_ALLOC(sha_buf, sha_buf_size);

<<<<<<< HEAD
        if( gid == MBEDTLS_ECP_DP_ED25519 )
            TEST_ASSERT( mbedtls_sha512( message->x, message->len, sha_buf, 0 ) == 0 );
        else if( gid == MBEDTLS_ECP_DP_ED448 )
            TEST_ASSERT( mbedtls_sha3( MBEDTLS_SHA3_SHAKE256, message->x, message->len, sha_buf, sha_buf_size ) == 0 );
=======
        if (gid == MBEDTLS_ECP_DP_ED25519) {
            TEST_ASSERT(mbedtls_sha512(message->x, message->len, sha_buf, 0) == 0);
        }
>>>>>>> 5b9b8a0b

        data = sha_buf;
        data_size = sha_buf_size;
    }

    TEST_ASSERT(mbedtls_eddsa_sign(&ctx.grp, &r, &s, &ctx.d, data, data_size, eddsa_type, ed_ctx->x,
                                   ed_ctx->len, &mbedtls_test_rnd_pseudo_rand,
                                   &rnd_info) == 0);
    mbedtls_mpi_write_binary_le(&r, sign_buf, sign_buf_size);
    mbedtls_mpi_write_binary_le(&s, sign_buf + key->len, sign_buf_size - key->len);

    ASSERT_COMPARE(tv->x, tv->len, sign_buf, sign_buf_size);

exit:
    mbedtls_mpi_free(&r);
    mbedtls_mpi_free(&s);
    mbedtls_ecp_keypair_free(&ctx);
    mbedtls_free(sign_buf);
    mbedtls_free(sha_buf);
}
/* END_CASE */

/* BEGIN_CASE */
void eddsa_point_edwards(int gid, data_t *key, data_t *tv)
{
    mbedtls_ecp_keypair ctx;
    mbedtls_test_rnd_pseudo_info rnd_info;
    uint8_t *buf = NULL;
    size_t olen = 0, buf_size = 0;

<<<<<<< HEAD
    TEST_ASSERT( ( gid == MBEDTLS_ECP_DP_ED25519 && key->len == 32 ) || ( gid == MBEDTLS_ECP_DP_ED448 && key->len == 57 ) ); /* For Ed25519 and Ed448 */
=======
    TEST_ASSERT((gid == MBEDTLS_ECP_DP_ED25519 && key->len == 32));     /* For Ed25519 */
>>>>>>> 5b9b8a0b

    buf_size = key->len;

    ASSERT_ALLOC(buf, buf_size);

    mbedtls_ecp_keypair_init(&ctx);

    memset(&rnd_info, 0x00, sizeof(mbedtls_test_rnd_pseudo_info));

    TEST_ASSERT(mbedtls_ecp_read_key((mbedtls_ecp_group_id) gid, &ctx, key->x, key->len) == 0);

    TEST_ASSERT(mbedtls_ecp_point_edwards(&ctx.grp, &ctx.Q, &ctx.d, &mbedtls_test_rnd_pseudo_rand,
                                          &rnd_info) == 0);

    TEST_ASSERT(mbedtls_ecp_point_write_binary(&ctx.grp, &ctx.Q, MBEDTLS_ECP_PF_COMPRESSED, &olen,
                                               buf,
                                               buf_size) == 0);

    ASSERT_COMPARE(tv->x, tv->len, buf, buf_size);

exit:
    mbedtls_ecp_keypair_free(&ctx);
    mbedtls_free(buf);
}
/* END_CASE */

/* BEGIN_CASE */
void eddsa_verify(int gid,
                  int eddsa_type,
                  data_t *key,
                  data_t *message,
                  data_t *ed_ctx,
                  data_t *signature)
{
    mbedtls_ecp_keypair ctx;
    mbedtls_test_rnd_pseudo_info rnd_info;
    mbedtls_mpi r, s;
    unsigned char *data = message->x, *sha_buf = NULL;
    size_t data_size = message->len, sha_buf_size = 64;

<<<<<<< HEAD
    TEST_ASSERT( ( gid == MBEDTLS_ECP_DP_ED25519 && key->len == 32 ) || ( gid == MBEDTLS_ECP_DP_ED448 && key->len == 57 ) ); /* For Ed25519 and Ed448 */

    TEST_ASSERT( ( gid == MBEDTLS_ECP_DP_ED25519 && ( eddsa_type == MBEDTLS_EDDSA_PURE || eddsa_type == MBEDTLS_EDDSA_CTX || eddsa_type == MBEDTLS_EDDSA_PREHASH ) ) ||
                    ( gid == MBEDTLS_ECP_DP_ED448 && ( eddsa_type == MBEDTLS_EDDSA_PURE || eddsa_type == MBEDTLS_EDDSA_PREHASH ) ) );
=======
    TEST_ASSERT((gid == MBEDTLS_ECP_DP_ED25519 && key->len == 32));     /* For Ed25519 */

    TEST_ASSERT((gid == MBEDTLS_ECP_DP_ED25519 &&
                 (eddsa_type == MBEDTLS_EDDSA_PURE || eddsa_type == MBEDTLS_EDDSA_CTX ||
                  eddsa_type == MBEDTLS_EDDSA_PREHASH)));
>>>>>>> 5b9b8a0b

    if (gid == MBEDTLS_ECP_DP_ED25519 && eddsa_type == MBEDTLS_EDDSA_PURE) {
        TEST_ASSERT(ed_ctx->len == 0);
    }

    mbedtls_mpi_init(&r); mbedtls_mpi_init(&s);
    mbedtls_ecp_keypair_init(&ctx);

    memset(&rnd_info, 0x00, sizeof(mbedtls_test_rnd_pseudo_info));

    TEST_ASSERT(mbedtls_ecp_read_key((mbedtls_ecp_group_id) gid, &ctx, key->x, key->len) == 0);

    TEST_ASSERT(mbedtls_mpi_read_binary_le(&r, signature->x, key->len) == 0);
    TEST_ASSERT(mbedtls_mpi_read_binary_le(&s, signature->x + key->len, key->len) == 0);

    TEST_ASSERT(mbedtls_ecp_point_edwards(&ctx.grp, &ctx.Q, &ctx.d, &mbedtls_test_rnd_pseudo_rand,
                                          &rnd_info) == 0);

    if (eddsa_type == MBEDTLS_EDDSA_PREHASH) {
        ASSERT_ALLOC(sha_buf, sha_buf_size);

<<<<<<< HEAD
        if( gid == MBEDTLS_ECP_DP_ED25519 )
            TEST_ASSERT( mbedtls_sha512( message->x, message->len, sha_buf, 0 ) == 0 );
        else if( gid == MBEDTLS_ECP_DP_ED448 )
            TEST_ASSERT( mbedtls_sha3( MBEDTLS_SHA3_SHAKE256, message->x, message->len, sha_buf, sha_buf_size ) == 0 );
=======
        if (gid == MBEDTLS_ECP_DP_ED25519) {
            TEST_ASSERT(mbedtls_sha512(message->x, message->len, sha_buf, 0) == 0);
        }
>>>>>>> 5b9b8a0b

        data = sha_buf;
        data_size = sha_buf_size;
    }

    TEST_ASSERT(mbedtls_eddsa_verify(&ctx.grp, data, data_size, &ctx.Q, &r, &s, eddsa_type,
                                     ed_ctx->x, ed_ctx->len) == 0);

exit:
    mbedtls_mpi_free(&r);
    mbedtls_mpi_free(&s);
    mbedtls_ecp_keypair_free(&ctx);
    mbedtls_free(sha_buf);
}
/* END_CASE */<|MERGE_RESOLUTION|>--- conflicted
+++ resolved
@@ -20,18 +20,14 @@
     size_t sign_buf_size = 0, data_size = message->len;
     const size_t sha_buf_size = 64;
 
-<<<<<<< HEAD
-    TEST_ASSERT( ( gid == MBEDTLS_ECP_DP_ED25519 && key->len == 32 ) || ( gid == MBEDTLS_ECP_DP_ED448 && key->len == 57 ) ); /* For Ed25519 and Ed448 */
-
-    TEST_ASSERT( ( gid == MBEDTLS_ECP_DP_ED25519 && ( eddsa_type == MBEDTLS_EDDSA_PURE || eddsa_type == MBEDTLS_EDDSA_CTX || eddsa_type == MBEDTLS_EDDSA_PREHASH ) ) ||
-                    ( gid == MBEDTLS_ECP_DP_ED448 && ( eddsa_type == MBEDTLS_EDDSA_PURE || eddsa_type == MBEDTLS_EDDSA_PREHASH ) ) );
-=======
-    TEST_ASSERT((gid == MBEDTLS_ECP_DP_ED25519 && key->len == 32));     /* For Ed25519 */
+    TEST_ASSERT((gid == MBEDTLS_ECP_DP_ED25519 && key->len == 32) ||
+                (gid == MBEDTLS_ECP_DP_ED448 && key->len == 57)); /* For Ed25519 and Ed448 */
 
     TEST_ASSERT((gid == MBEDTLS_ECP_DP_ED25519 &&
                  (eddsa_type == MBEDTLS_EDDSA_PURE || eddsa_type == MBEDTLS_EDDSA_CTX ||
-                  eddsa_type == MBEDTLS_EDDSA_PREHASH)));
->>>>>>> 5b9b8a0b
+                  eddsa_type == MBEDTLS_EDDSA_PREHASH)) ||
+                (gid == MBEDTLS_ECP_DP_ED448 &&
+                 (eddsa_type == MBEDTLS_EDDSA_PURE || eddsa_type == MBEDTLS_EDDSA_PREHASH)));
 
     if (gid == MBEDTLS_ECP_DP_ED25519 && eddsa_type == MBEDTLS_EDDSA_PURE) {
         TEST_ASSERT(ed_ctx->len == 0);
@@ -50,16 +46,12 @@
     if (eddsa_type == MBEDTLS_EDDSA_PREHASH) {
         ASSERT_ALLOC(sha_buf, sha_buf_size);
 
-<<<<<<< HEAD
-        if( gid == MBEDTLS_ECP_DP_ED25519 )
-            TEST_ASSERT( mbedtls_sha512( message->x, message->len, sha_buf, 0 ) == 0 );
-        else if( gid == MBEDTLS_ECP_DP_ED448 )
-            TEST_ASSERT( mbedtls_sha3( MBEDTLS_SHA3_SHAKE256, message->x, message->len, sha_buf, sha_buf_size ) == 0 );
-=======
         if (gid == MBEDTLS_ECP_DP_ED25519) {
             TEST_ASSERT(mbedtls_sha512(message->x, message->len, sha_buf, 0) == 0);
+        } else if (gid == MBEDTLS_ECP_DP_ED448) {
+            TEST_ASSERT(mbedtls_sha3(MBEDTLS_SHA3_SHAKE256, message->x, message->len, sha_buf,
+                                     sha_buf_size) == 0);
         }
->>>>>>> 5b9b8a0b
 
         data = sha_buf;
         data_size = sha_buf_size;
@@ -90,11 +82,8 @@
     uint8_t *buf = NULL;
     size_t olen = 0, buf_size = 0;
 
-<<<<<<< HEAD
-    TEST_ASSERT( ( gid == MBEDTLS_ECP_DP_ED25519 && key->len == 32 ) || ( gid == MBEDTLS_ECP_DP_ED448 && key->len == 57 ) ); /* For Ed25519 and Ed448 */
-=======
-    TEST_ASSERT((gid == MBEDTLS_ECP_DP_ED25519 && key->len == 32));     /* For Ed25519 */
->>>>>>> 5b9b8a0b
+    TEST_ASSERT((gid == MBEDTLS_ECP_DP_ED25519 && key->len == 32) ||
+                (gid == MBEDTLS_ECP_DP_ED448 && key->len == 57));                                                            /* For Ed25519 and Ed448 */
 
     buf_size = key->len;
 
@@ -135,18 +124,14 @@
     unsigned char *data = message->x, *sha_buf = NULL;
     size_t data_size = message->len, sha_buf_size = 64;
 
-<<<<<<< HEAD
-    TEST_ASSERT( ( gid == MBEDTLS_ECP_DP_ED25519 && key->len == 32 ) || ( gid == MBEDTLS_ECP_DP_ED448 && key->len == 57 ) ); /* For Ed25519 and Ed448 */
-
-    TEST_ASSERT( ( gid == MBEDTLS_ECP_DP_ED25519 && ( eddsa_type == MBEDTLS_EDDSA_PURE || eddsa_type == MBEDTLS_EDDSA_CTX || eddsa_type == MBEDTLS_EDDSA_PREHASH ) ) ||
-                    ( gid == MBEDTLS_ECP_DP_ED448 && ( eddsa_type == MBEDTLS_EDDSA_PURE || eddsa_type == MBEDTLS_EDDSA_PREHASH ) ) );
-=======
-    TEST_ASSERT((gid == MBEDTLS_ECP_DP_ED25519 && key->len == 32));     /* For Ed25519 */
+    TEST_ASSERT((gid == MBEDTLS_ECP_DP_ED25519 && key->len == 32) ||
+                (gid == MBEDTLS_ECP_DP_ED448 && key->len == 57));                                                            /* For Ed25519 and Ed448 */
 
     TEST_ASSERT((gid == MBEDTLS_ECP_DP_ED25519 &&
                  (eddsa_type == MBEDTLS_EDDSA_PURE || eddsa_type == MBEDTLS_EDDSA_CTX ||
-                  eddsa_type == MBEDTLS_EDDSA_PREHASH)));
->>>>>>> 5b9b8a0b
+                  eddsa_type == MBEDTLS_EDDSA_PREHASH)) ||
+                (gid == MBEDTLS_ECP_DP_ED448 &&
+                 (eddsa_type == MBEDTLS_EDDSA_PURE || eddsa_type == MBEDTLS_EDDSA_PREHASH)));
 
     if (gid == MBEDTLS_ECP_DP_ED25519 && eddsa_type == MBEDTLS_EDDSA_PURE) {
         TEST_ASSERT(ed_ctx->len == 0);
@@ -168,16 +153,12 @@
     if (eddsa_type == MBEDTLS_EDDSA_PREHASH) {
         ASSERT_ALLOC(sha_buf, sha_buf_size);
 
-<<<<<<< HEAD
-        if( gid == MBEDTLS_ECP_DP_ED25519 )
-            TEST_ASSERT( mbedtls_sha512( message->x, message->len, sha_buf, 0 ) == 0 );
-        else if( gid == MBEDTLS_ECP_DP_ED448 )
-            TEST_ASSERT( mbedtls_sha3( MBEDTLS_SHA3_SHAKE256, message->x, message->len, sha_buf, sha_buf_size ) == 0 );
-=======
         if (gid == MBEDTLS_ECP_DP_ED25519) {
             TEST_ASSERT(mbedtls_sha512(message->x, message->len, sha_buf, 0) == 0);
+        } else if (gid == MBEDTLS_ECP_DP_ED448) {
+            TEST_ASSERT(mbedtls_sha3(MBEDTLS_SHA3_SHAKE256, message->x, message->len, sha_buf,
+                                     sha_buf_size) == 0);
         }
->>>>>>> 5b9b8a0b
 
         data = sha_buf;
         data_size = sha_buf_size;
