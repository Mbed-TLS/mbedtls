/* BEGIN_HEADER */
#include "polarssl/pk.h"

/* For error codes */
<<<<<<< HEAD
#include <polarssl/ecp.h>
#include <polarssl/rsa.h>
#include <polarssl/ecies.h>
=======
#include "polarssl/ecp.h"
#include "polarssl/rsa.h"
>>>>>>> 89789be8

static int rnd_std_rand( void *rng_state, unsigned char *output, size_t len );

#define RSA_KEY_SIZE 512
#define RSA_KEY_LEN   64

static int pk_genkey( pk_context *pk )
{
    ((void) pk);

#if defined(POLARSSL_RSA_C) && defined(POLARSSL_GENPRIME)
    if( pk_get_type( pk ) == POLARSSL_PK_RSA )
        return rsa_gen_key( pk_rsa( *pk ), rnd_std_rand, NULL, RSA_KEY_SIZE, 3 );
#endif
#if defined(POLARSSL_ECP_C)
    if( pk_get_type( pk ) == POLARSSL_PK_ECKEY ||
        pk_get_type( pk ) == POLARSSL_PK_ECKEY_DH ||
        pk_get_type( pk ) == POLARSSL_PK_ECDSA )
    {
        int ret;
        if( ( ret = ecp_use_known_dp( &pk_ec( *pk )->grp,
                                      POLARSSL_ECP_DP_SECP192R1 ) ) != 0 )
            return( ret );

        return ecp_gen_keypair( &pk_ec( *pk )->grp, &pk_ec( *pk )->d,
                                &pk_ec( *pk )->Q, rnd_std_rand, NULL );
    }
#endif
    return( -1 );
}

#if defined(POLARSSL_RSA_C)
int rsa_decrypt_func( void *ctx, int mode, size_t *olen,
                       const unsigned char *input, unsigned char *output,
                       size_t output_max_len )
{
    return( rsa_pkcs1_decrypt( (rsa_context *) ctx, NULL, NULL, mode, olen,
                               input, output, output_max_len ) );
}
int rsa_sign_func( void *ctx,
                   int (*f_rng)(void *, unsigned char *, size_t), void *p_rng,
                   int mode, md_type_t md_alg, unsigned int hashlen,
                   const unsigned char *hash, unsigned char *sig )
{
    return( rsa_pkcs1_sign( (rsa_context *) ctx, f_rng, p_rng, mode,
                            md_alg, hashlen, hash, sig ) );
}
size_t rsa_key_len_func( void *ctx )
{
    return( ((const rsa_context *) ctx)->len );
}
#endif /* POLARSSL_RSA_C */
/* END_HEADER */

/* BEGIN_DEPENDENCIES
 * depends_on:POLARSSL_PK_C
 * END_DEPENDENCIES
 */

/* BEGIN_CASE */
void pk_utils( int type, int size, int len, char *name )
{
    pk_context pk;

    pk_init( &pk );

    TEST_ASSERT( pk_init_ctx( &pk, pk_info_from_type( type ) ) == 0 );
    TEST_ASSERT( pk_genkey( &pk ) == 0 );

    TEST_ASSERT( (int) pk_get_type( &pk ) == type );
    TEST_ASSERT( pk_can_do( &pk, type ) );
    TEST_ASSERT( pk_get_size( &pk ) == (unsigned) size );
    TEST_ASSERT( pk_get_len( &pk ) == (unsigned) len );
    TEST_ASSERT( strcmp( pk_get_name( &pk), name ) == 0 );

exit:
    pk_free( &pk );
}
/* END_CASE */

/* BEGIN_CASE depends_on:POLARSSL_PK_PARSE_C:POLARSSL_FS_IO */
void pk_check_pair( char *pub_file, char *prv_file, int ret )
{
    pk_context pub, prv, alt;

    pk_init( &pub );
    pk_init( &prv );
    pk_init( &alt );

    TEST_ASSERT( pk_parse_public_keyfile( &pub, pub_file ) == 0 );
    TEST_ASSERT( pk_parse_keyfile( &prv, prv_file, NULL ) == 0 );

    TEST_ASSERT( pk_check_pair( &pub, &prv ) == ret );

#if defined(POLARSSL_RSA_C)
    if( pk_get_type( &prv ) == POLARSSL_PK_RSA )
    {
        TEST_ASSERT( pk_init_ctx_rsa_alt( &alt, pk_rsa( prv ),
                     rsa_decrypt_func, rsa_sign_func, rsa_key_len_func ) == 0 );
        TEST_ASSERT( pk_check_pair( &pub, &alt ) == ret );
    }
#endif

    pk_free( &pub );
    pk_free( &prv );
    pk_free( &alt );
}
/* END_CASE */

/* BEGIN_CASE depends_on:POLARSSL_RSA_C */
void pk_rsa_verify_test_vec( char *message_hex_string, int digest,
                       int mod, int radix_N, char *input_N, int radix_E,
                       char *input_E, char *result_hex_str, int result )
{
    unsigned char message_str[1000];
    unsigned char hash_result[1000];
    unsigned char result_str[1000];
    rsa_context *rsa;
    pk_context pk;
    int msg_len;

    pk_init( &pk );

    memset( message_str, 0x00, 1000 );
    memset( hash_result, 0x00, 1000 );
    memset( result_str, 0x00, 1000 );

    TEST_ASSERT( pk_init_ctx( &pk, pk_info_from_type( POLARSSL_PK_RSA ) ) == 0 );
    rsa = pk_rsa( pk );

    rsa->len = mod / 8;
    TEST_ASSERT( mpi_read_string( &rsa->N, radix_N, input_N ) == 0 );
    TEST_ASSERT( mpi_read_string( &rsa->E, radix_E, input_E ) == 0 );

    msg_len = unhexify( message_str, message_hex_string );
    unhexify( result_str, result_hex_str );

    if( md_info_from_type( digest ) != NULL )
        TEST_ASSERT( md( md_info_from_type( digest ), message_str, msg_len, hash_result ) == 0 );

    TEST_ASSERT( pk_verify( &pk, digest, hash_result, 0,
                            result_str, pk_get_len( &pk ) ) == result );

exit:
    pk_free( &pk );
}
/* END_CASE */

/* BEGIN_CASE depends_on:POLARSSL_RSA_C */
void pk_rsa_verify_ext_test_vec( char *message_hex_string, int digest,
                       int mod, int radix_N, char *input_N, int radix_E,
                       char *input_E, char *result_hex_str,
                       int pk_type, int mgf1_hash_id, int salt_len,
                       int result )
{
    unsigned char message_str[1000];
    unsigned char hash_result[1000];
    unsigned char result_str[1000];
    rsa_context *rsa;
    pk_context pk;
    pk_rsassa_pss_options pss_opts;
    void *options;
    int msg_len;
    size_t hash_len;

    pk_init( &pk );

    memset( message_str, 0x00, 1000 );
    memset( hash_result, 0x00, 1000 );
    memset( result_str, 0x00, 1000 );

    TEST_ASSERT( pk_init_ctx( &pk, pk_info_from_type( POLARSSL_PK_RSA ) ) == 0 );
    rsa = pk_rsa( pk );

    rsa->len = mod / 8;
    TEST_ASSERT( mpi_read_string( &rsa->N, radix_N, input_N ) == 0 );
    TEST_ASSERT( mpi_read_string( &rsa->E, radix_E, input_E ) == 0 );

    msg_len = unhexify( message_str, message_hex_string );
    unhexify( result_str, result_hex_str );

    if( digest != POLARSSL_MD_NONE )
    {
        TEST_ASSERT( md( md_info_from_type( digest ),
                     message_str, msg_len, hash_result ) == 0 );
        hash_len = 0;
    }
    else
    {
        memcpy( hash_result, message_str, msg_len );
        hash_len = msg_len;
    }

    if( mgf1_hash_id < 0 )
    {
        options = NULL;
    }
    else
    {
        options = &pss_opts;

        pss_opts.mgf1_hash_id = mgf1_hash_id;
        pss_opts.expected_salt_len = salt_len;
    }

    TEST_ASSERT( pk_verify_ext( pk_type, options, &pk,
                                digest, hash_result, hash_len,
                                result_str, pk_get_len( &pk ) ) == result );

exit:
    pk_free( &pk );
}
/* END_CASE */

/* BEGIN_CASE depends_on:POLARSSL_ECDSA_C */
void pk_ec_test_vec( int type, int id, char *key_str,
                     char *hash_str, char * sig_str, int ret )
{
    pk_context pk;
    ecp_keypair *eckey;
    unsigned char hash[100], sig[500], key[500];
    size_t hash_len, sig_len, key_len;

    pk_init( &pk );

    memset( hash, 0, sizeof( hash ) );  hash_len = unhexify(hash, hash_str);
    memset( sig, 0, sizeof( sig ) );    sig_len = unhexify(sig, sig_str);
    memset( key, 0, sizeof( key ) );    key_len = unhexify(key, key_str);

    TEST_ASSERT( pk_init_ctx( &pk, pk_info_from_type( type ) ) == 0 );

    TEST_ASSERT( pk_can_do( &pk, POLARSSL_PK_ECDSA ) );
    eckey = pk_ec( pk );

    TEST_ASSERT( ecp_use_known_dp( &eckey->grp, id ) == 0 );
    TEST_ASSERT( ecp_point_read_binary( &eckey->grp, &eckey->Q,
                                        key, key_len ) == 0 );

    TEST_ASSERT( pk_verify( &pk, POLARSSL_MD_NONE,
                            hash, hash_len, sig, sig_len ) == ret );

exit:
    pk_free( &pk );
}
/* END_CASE */

/* BEGIN_CASE */
void pk_sign_verify( int type, int sign_ret, int verify_ret )
{
    pk_context pk;
    unsigned char hash[50], sig[5000];
    size_t sig_len;

    pk_init( &pk );

    memset( hash, 0x2a, sizeof hash );
    memset( sig, 0, sizeof sig );

    TEST_ASSERT( pk_init_ctx( &pk, pk_info_from_type( type ) ) == 0 );
    TEST_ASSERT( pk_genkey( &pk ) == 0 );

    TEST_ASSERT( pk_sign( &pk, POLARSSL_MD_NONE, hash, sizeof hash,
                          sig, &sig_len, rnd_std_rand, NULL ) == sign_ret );

    TEST_ASSERT( pk_verify( &pk, POLARSSL_MD_NONE,
                            hash, sizeof hash, sig, sig_len ) == verify_ret );

exit:
    pk_free( &pk );
}
/* END_CASE */

/* BEGIN_CASE depends_on:POLARSSL_RSA_C */
void pk_rsa_encrypt_test_vec( char *message_hex, int mod,
                            int radix_N, char *input_N,
                            int radix_E, char *input_E,
                            char *result_hex, int ret )
{
    unsigned char message[1000];
    unsigned char output[1000];
    unsigned char result[1000];
    size_t msg_len, olen, res_len;
    rnd_pseudo_info rnd_info;
    rsa_context *rsa;
    pk_context pk;

    memset( &rnd_info,  0, sizeof( rnd_pseudo_info ) );
    memset( message,    0, sizeof( message ) );
    memset( output,     0, sizeof( output ) );
    memset( result,     0, sizeof( result ) );

    msg_len = unhexify( message, message_hex );
    res_len = unhexify( result, result_hex );

    pk_init( &pk );
    TEST_ASSERT( pk_init_ctx( &pk, pk_info_from_type( POLARSSL_PK_RSA ) ) == 0 );
    rsa = pk_rsa( pk );

    rsa->len = mod / 8;
    TEST_ASSERT( mpi_read_string( &rsa->N, radix_N, input_N ) == 0 );
    TEST_ASSERT( mpi_read_string( &rsa->E, radix_E, input_E ) == 0 );

    TEST_ASSERT( pk_encrypt( &pk, message, msg_len,
                             output, &olen, sizeof( output ),
                             rnd_pseudo_rand, &rnd_info ) == ret );
    TEST_ASSERT( olen == res_len );
    TEST_ASSERT( memcmp( output, result, olen ) == 0 );

exit:
    pk_free( &pk );
}
/* END_CASE */

/* BEGIN_CASE depends_on:POLARSSL_RSA_C */
void pk_rsa_decrypt_test_vec( char *cipher_hex, int mod,
                            int radix_P, char *input_P,
                            int radix_Q, char *input_Q,
                            int radix_N, char *input_N,
                            int radix_E, char *input_E,
                            char *clear_hex, int ret )
{
    unsigned char clear[1000];
    unsigned char output[1000];
    unsigned char cipher[1000];
    size_t clear_len, olen, cipher_len;
    rnd_pseudo_info rnd_info;
    mpi P1, Q1, H, G;
    rsa_context *rsa;
    pk_context pk;

    pk_init( &pk );
    mpi_init( &P1 ); mpi_init( &Q1 ); mpi_init( &H ); mpi_init( &G );

    memset( &rnd_info,  0, sizeof( rnd_pseudo_info ) );
    memset( clear,      0, sizeof( clear ) );
    memset( cipher,     0, sizeof( cipher ) );

    clear_len = unhexify( clear, clear_hex );
    cipher_len = unhexify( cipher, cipher_hex );

    /* init pk-rsa context */
    TEST_ASSERT( pk_init_ctx( &pk, pk_info_from_type( POLARSSL_PK_RSA ) ) == 0 );
    rsa = pk_rsa( pk );

    /* load public key */
    rsa->len = mod / 8;
    TEST_ASSERT( mpi_read_string( &rsa->N, radix_N, input_N ) == 0 );
    TEST_ASSERT( mpi_read_string( &rsa->E, radix_E, input_E ) == 0 );

    /* load private key */
    TEST_ASSERT( mpi_read_string( &rsa->P, radix_P, input_P ) == 0 );
    TEST_ASSERT( mpi_read_string( &rsa->Q, radix_Q, input_Q ) == 0 );
    TEST_ASSERT( mpi_sub_int( &P1, &rsa->P, 1 ) == 0 );
    TEST_ASSERT( mpi_sub_int( &Q1, &rsa->Q, 1 ) == 0 );
    TEST_ASSERT( mpi_mul_mpi( &H, &P1, &Q1 ) == 0 );
    TEST_ASSERT( mpi_gcd( &G, &rsa->E, &H  ) == 0 );
    TEST_ASSERT( mpi_inv_mod( &rsa->D , &rsa->E, &H  ) == 0 );
    TEST_ASSERT( mpi_mod_mpi( &rsa->DP, &rsa->D, &P1 ) == 0 );
    TEST_ASSERT( mpi_mod_mpi( &rsa->DQ, &rsa->D, &Q1 ) == 0 );
    TEST_ASSERT( mpi_inv_mod( &rsa->QP, &rsa->Q, &rsa->P ) == 0 );

    /* decryption test */
    memset( output, 0, sizeof( output ) );
    olen = 0;
    TEST_ASSERT( pk_decrypt( &pk, cipher, cipher_len,
                             output, &olen, sizeof( output ),
                             rnd_pseudo_rand, &rnd_info ) == ret );
    if( ret == 0 )
    {
        TEST_ASSERT( olen == clear_len );
        TEST_ASSERT( memcmp( output, clear, olen ) == 0 );
    }

exit:
    mpi_free( &P1 ); mpi_free( &Q1 ); mpi_free( &H ); mpi_free( &G );
    pk_free( &pk );
}
/* END_CASE */

/* BEGIN_CASE */
void pk_encrypt_decrypt( int type, char *msg_string,
        int enc_len, int dec_len, int err )
{
    int ret = 0;
    pk_context pk;

    unsigned char msg[1000];
    unsigned char enc_msg[4000];
    unsigned char dec_msg[1000];
    size_t msg_len = strlen( msg_string );
    size_t enc_msg_len = 0;
    size_t dec_msg_len = 0;
    size_t enc_buf_len = (size_t)enc_len;
    size_t dec_buf_len = (size_t)dec_len;

    TEST_ASSERT( enc_buf_len <= sizeof( enc_msg ) );
    TEST_ASSERT( dec_buf_len <= sizeof( dec_msg ) );

    memset( msg,      0, sizeof( msg ) );
    memset( enc_msg,  0, sizeof( enc_msg ) );
    memset( dec_msg,  0, sizeof( dec_msg ) );

    memcpy( msg, msg_string, msg_len );

    pk_init( &pk );
    TEST_ASSERT( pk_init_ctx( &pk, pk_info_from_type( type ) ) == 0 );
    TEST_ASSERT( pk_genkey( &pk ) == 0 );

    ret = pk_encrypt( &pk, msg, msg_len,
                      enc_msg, &enc_msg_len, enc_buf_len,
                      rnd_std_rand, NULL );

    if ( err != 0 && ret != 0 )
    {
        TEST_ASSERT( ( ret & err ) == err );
        goto exit;
    }
    else
    {
        TEST_ASSERT( ret == 0 && "pk_encrypt failed" );
    }

    TEST_ASSERT( enc_msg_len > msg_len );

    ret = pk_decrypt( &pk, enc_msg, enc_msg_len,
                      dec_msg, &dec_msg_len, dec_buf_len,
                      rnd_std_rand, NULL );

    if ( err != 0 && ret != 0 )
    {
        TEST_ASSERT( ( ret & err ) == err );
        goto exit;
    }
    else
    {
        TEST_ASSERT( ret == 0 && "pk_decrypt failed" );
    }

    TEST_ASSERT( dec_msg_len == msg_len );
    TEST_ASSERT( memcmp( msg, dec_msg, msg_len ) == 0 );

    TEST_ASSERT( ( err ^ ret ) == 0 );
exit:
    pk_free( &pk );
}
/* END_CASE */

/* BEGIN_CASE */
void pk_ec_nocrypt( int type )
{
    pk_context pk;
    unsigned char output[100];
    unsigned char input[100];
    rnd_pseudo_info rnd_info;
    size_t olen = 0;
    int ret = POLARSSL_ERR_PK_TYPE_MISMATCH;

    pk_init( &pk );

    memset( &rnd_info,  0, sizeof( rnd_pseudo_info ) );
    memset( output,     0, sizeof( output ) );
    memset( input,      0, sizeof( input ) );

    TEST_ASSERT( pk_init_ctx( &pk, pk_info_from_type( type ) ) == 0 );

    TEST_ASSERT( pk_encrypt( &pk, input, sizeof( input ),
                             output, &olen, sizeof( output ),
                             rnd_pseudo_rand, &rnd_info ) == ret );

    TEST_ASSERT( pk_decrypt( &pk, input, sizeof( input ),
                             output, &olen, sizeof( output ),
                             rnd_pseudo_rand, &rnd_info ) == ret );

exit:
    pk_free( &pk );
}
/* END_CASE */

/* BEGIN_CASE depends_on:POLARSSL_RSA_C */
void pk_rsa_alt( )
{
    /*
     * An rsa_alt context can only do private operations (decrypt, sign).
     * Test it against the public operations (encrypt, verify) of a
     * corresponding rsa context.
     */
    rsa_context raw;
    pk_context rsa, alt;
    pk_debug_item dbg_items[10];
    unsigned char hash[50], sig[1000];
    unsigned char msg[50], ciph[1000], test[1000];
    size_t sig_len, ciph_len, test_len;
    int ret = POLARSSL_ERR_PK_TYPE_MISMATCH;

    rsa_init( &raw, RSA_PKCS_V15, POLARSSL_MD_NONE );
    pk_init( &rsa ); pk_init( &alt );

    memset( hash, 0x2a, sizeof hash );
    memset( sig, 0, sizeof sig );
    memset( msg, 0x2a, sizeof msg );
    memset( ciph, 0, sizeof ciph );
    memset( test, 0, sizeof test );

    /* Initiliaze PK RSA context with random key */
    TEST_ASSERT( pk_init_ctx( &rsa,
                              pk_info_from_type( POLARSSL_PK_RSA ) ) == 0 );
    TEST_ASSERT( pk_genkey( &rsa ) == 0 );

    /* Extract key to the raw rsa context */
    TEST_ASSERT( rsa_copy( &raw, pk_rsa( rsa ) ) == 0 );

    /* Initialize PK RSA_ALT context */
    TEST_ASSERT( pk_init_ctx_rsa_alt( &alt, (void *) &raw,
                 rsa_decrypt_func, rsa_sign_func, rsa_key_len_func ) == 0 );

    /* Test administrative functions */
    TEST_ASSERT( pk_can_do( &alt, POLARSSL_PK_RSA ) );
    TEST_ASSERT( pk_get_size( &alt ) == RSA_KEY_SIZE );
    TEST_ASSERT( pk_get_len( &alt ) == RSA_KEY_LEN );
    TEST_ASSERT( pk_get_type( &alt ) == POLARSSL_PK_RSA_ALT );
    TEST_ASSERT( strcmp( pk_get_name( &alt ), "RSA-alt" ) == 0 );

    /* Test signature */
    TEST_ASSERT( pk_sign( &alt, POLARSSL_MD_NONE, hash, sizeof hash,
                          sig, &sig_len, rnd_std_rand, NULL ) == 0 );
    TEST_ASSERT( sig_len == RSA_KEY_LEN );
    TEST_ASSERT( pk_verify( &rsa, POLARSSL_MD_NONE,
                            hash, sizeof hash, sig, sig_len ) == 0 );

    /* Test decrypt */
    TEST_ASSERT( pk_encrypt( &rsa, msg, sizeof msg,
                             ciph, &ciph_len, sizeof ciph,
                             rnd_std_rand, NULL ) == 0 );
    TEST_ASSERT( pk_decrypt( &alt, ciph, ciph_len,
                             test, &test_len, sizeof test,
                             rnd_std_rand, NULL ) == 0 );
    TEST_ASSERT( test_len == sizeof msg );
    TEST_ASSERT( memcmp( test, msg, test_len ) == 0 );

    /* Test forbidden operations */
    TEST_ASSERT( pk_encrypt( &alt, msg, sizeof msg,
                             ciph, &ciph_len, sizeof ciph,
                             rnd_std_rand, NULL ) == ret );
    TEST_ASSERT( pk_verify( &alt, POLARSSL_MD_NONE,
                            hash, sizeof hash, sig, sig_len ) == ret );
    TEST_ASSERT( pk_debug( &alt, dbg_items ) == ret );

exit:
    rsa_free( &raw );
    pk_free( &rsa ); pk_free( &alt );
}
/* END_CASE */<|MERGE_RESOLUTION|>--- conflicted
+++ resolved
@@ -2,14 +2,9 @@
 #include "polarssl/pk.h"
 
 /* For error codes */
-<<<<<<< HEAD
-#include <polarssl/ecp.h>
-#include <polarssl/rsa.h>
-#include <polarssl/ecies.h>
-=======
 #include "polarssl/ecp.h"
 #include "polarssl/rsa.h"
->>>>>>> 89789be8
+#include "polarssl/ecies.h"
 
 static int rnd_std_rand( void *rng_state, unsigned char *output, size_t len );
 
