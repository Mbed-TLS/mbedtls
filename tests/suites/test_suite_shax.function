--- conflicted
+++ resolved
@@ -210,29 +210,25 @@
 /* END_CASE */
 
 /* BEGIN_CASE depends_on:MBEDTLS_SHA3_C */
-<<<<<<< HEAD
-void mbedtls_sha3_kmac( int family, int xof, data_t *in, data_t *key, char *custom, data_t *hash )
-{
-    unsigned char *output = NULL;
-
-    ASSERT_ALLOC( output, hash->len );
-
-    TEST_ASSERT( mbedtls_sha3_kmac( family, in->x, in->len, key->x, key->len,
-                                custom, strlen(custom),
-                                output, hash->len, xof ) == 0 );
-
-    ASSERT_COMPARE( output, hash->len, hash->x, hash->len );
-
-exit:
-    mbedtls_free( output );
-}
-/* END_CASE */
-
-/* BEGIN_CASE depends_on:MBEDTLS_SHA3_C */
-void sha3_streaming( int type, data_t *input )
-=======
+void mbedtls_sha3_kmac(int family, int xof, data_t *in, data_t *key, char *custom, data_t *hash)
+{
+    unsigned char *output = NULL;
+
+    ASSERT_ALLOC(output, hash->len);
+
+    TEST_ASSERT(mbedtls_sha3_kmac(family, in->x, in->len, key->x, key->len,
+                                  custom, strlen(custom),
+                                  output, hash->len, xof) == 0);
+
+    ASSERT_COMPARE(output, hash->len, hash->x, hash->len);
+
+exit:
+    mbedtls_free(output);
+}
+/* END_CASE */
+
+/* BEGIN_CASE depends_on:MBEDTLS_SHA3_C */
 void sha3_streaming(int type, data_t *input)
->>>>>>> c811fe5e
 {
     mbedtls_sha3_context ctx;
     unsigned char reference_hash[64];
